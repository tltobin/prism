<<<<<<< HEAD
# Last updated 5/19/2021
# - Fixed y-axis log scaling in methods with tau_scale='log' options.
# - Fixed gOmega calculation to include conversion from angular frequency to frequency.
# - Fixed error where EVPA were not being properly wrapped in maser_v_theta method plot_mlevpa.
# - Updates to maser_v_theta.plot_theta_tau:
#     - Added tau_scale='log' option and in-figure labelling
#     - Added option to plot values at peak or bin multiple frequencies with freqoff keyword.
#     - Added contours option
#     - Added ploitvalues 'vmetric', 'quv', and 'mlmc'
# - Added freqoff option to plot values at peak or multiple frequencies to maser_v_theta.plot_mlmc
# - Updated some help text

=======
# Last updated 4/29/2021
# - maser_v_theta class
#     - Finished and debugged plot_R
#     - Wrote and debugged new plotting method, plot_theta_logR
#     - Method plot_mlevpa now has option to label curves by log(R/gOmega) instead of beta value.
#       If labeling by log(R/gOmega), prints the percent variation in that value as a function of
#       theta for each plotted beta value to the terminal.
# - maser class
#     - Compressed the warning message raised by read_cloud_end_stokes if a difference was found
#       between object attribute and file values
>>>>>>> 938ab30f




import numpy as np
from astropy.io import fits
from scipy import optimize
from scipy.optimize.nonlin import NoConvergence
from math import cos, sin, exp, pi, factorial, log10
import os
import configparser
from collections import OrderedDict
import matplotlib.pyplot as P
from scipy.interpolate import griddata
from itertools import cycle, islice



from .utils import _default_, string_to_list, string_to_bool, gen_contour_levels
from .const import e_charge, E0, me, c
from .prism_plot import color_sets, marker_sets, format_label_string_with_exponent, _update_label_
from .comparison import gkk


# saves original numpy print options 
orig_print = np.get_printoptions()

    

########################### Utility base class for par setting and faraday calc ############################

class _maser_base_:
    def __init__( self, parfile = None, ignore = [], \
                    omegabar = _default_( None ), tau0 = _default_( None ), theta = _default_( None ), \
                    iquv0 = _default_( None ), W = _default_( None ), k = _default_( None ), \
                    phi = _default_( 0.0 ), n = _default_( 50 ), outpath = _default_( '' ), \
                    far_coeff = _default_( 0.0 ), etapm = _default_( 1.0 ), alphapm = _default_( 1.0 ), \
                    cloud = _default_( 1 ), iquvF = _default_( None ), \
                    betas = _default_( None ), resume = _default_( False ), lastdelta = None, \
                    verbose = _default_( True ), ftol = _default_( 6e-10 ), filename = _default_( 'FaradayOut' ), \
                    endfill = _default_( 'zero' ), trend = _default_( False ), lastdelta2 = None):
        """
        Base class for handling parameters of maser and maser_v_theta. 
        
        Does not have 'beta', 'tau', 'dtau' attributes or the associated method to set them, self.update_beta.
        """
        
        # Does not include required parameters, iquvF
        
        # Section name of the parameter file, hard coded
        sect = 'MASER CLASS'
        self.sect = sect
        self.parfile = parfile
        
        # If parameter file is provided, reads
        if parfile is not None:
            self.conf = self._read_par_file_(parfile)
            
            # Checks that section is present in the parameter file
            if sect not in self.conf.sections():
                raise ValueError( 'Section {0} not found in file {1}'.format( sect, parfile ) )
                
        # If not provided, sets as dictionary with section name as None
        else:
            self.conf = { sect: None }
        
        
        
        
        
        
        ### Setting a number of defaultable parameters as attributes with possible specification in par file ###
        
        
        
        ## Parameter omegabar -- NumPy array, required, can also be set by omegabar_min, omegabar_max, d_omegabar
        if 'omegabar' not in ignore:
            self.omegabar = self._process_key_( 'omegabar', omegabar, self.conf[sect], \
                                allowed = { np.ndarray: [np.longdouble, None] }, convert = False , ignore_none = True  )
            
            # If omegabar is not set, checks for omegabar_min, omegabar_max, d_omegabar; all longdouble, conv allowed
            if self.omegabar is None:
                omegabar_min = self._process_key_( 'omegabar_min', _default_(None), self.conf[sect], \
                                                       allowed = { np.longdouble : None }, convert = True , ignore_none = True  )
                omegabar_max = self._process_key_( 'omegabar_max', _default_(None), self.conf[sect], \
                                                       allowed = { np.longdouble : None }, convert = True , ignore_none = True  )
                d_omegabar   = self._process_key_( 'd_omegabar'  , _default_(None), self.conf[sect], \
                                                       allowed = { np.longdouble: None }, convert = True , ignore_none = True  )
                if None not in (omegabar_min, omegabar_max, d_omegabar):
                    self.omegabar = np.arange( omegabar_min, omegabar_max, d_omegabar, dtype = np.longdouble )
                    self.omegabar = np.append( self.omegabar, np.longdouble(omegabar_max) )
                else:
                    print(omegabar_min, omegabar_max, d_omegabar)
                    raise ValueError( 'Keyword omegabar must be provided either on call or in parameter file either directly or\n' + \
                                        '    through the combination of (omegabar_min, omegabar_max, d_omegabar).' )
        
        
        ## Parameter tau0 -- NumPy array, required, can also be set by taures
        if 'tau0' not in ignore:
            self.tau0 = self._process_key_( 'tau0', tau0, self.conf[sect], \
                                allowed = { np.ndarray: [np.longdouble, None] }, convert = False , ignore_none = True  )
            
            # If tau0 is not set, checks for taures; int, conv allowed
            if self.tau0 is None:
                taures = self._process_key_( 'taures', _default_(None), self.conf[sect], \
                                                       allowed = { int: None }, convert = True , ignore_none = True  )
                if taures is not None:
                    self.tau0 = np.linspace( 0, 1, taures, dtype = np.longdouble )
                else:
                    raise ValueError( 'Keyword tau0 must be provided either on call or in parameter file either directly or\n' + \
                                '    through taures.' )
            
        
        ## Parameter iquv0 -- NumPy array of longdouble, length 4, required
        if 'iquv0' not in ignore:
            self.iquv0 = self._process_key_( 'iquv0', iquv0, self.conf[sect], \
                                allowed = { np.ndarray: [np.longdouble, 4] }, convert = False , ignore_none = True  )
            if self.iquv0 is None:
                raise ValueError( 'Keyword iquv0 must be provided either on call or in parameter file.' )
            
        
        ## Parameter theta -- float, required
        if 'theta' not in ignore:
            self.theta = self._process_key_( 'theta', theta, self.conf[sect], allowed = { float: None }, \
                                                                                convert = True , ignore_none = True  )
            if self.theta is None:
                raise ValueError( 'Keyword theta must be provided either on call or in parameter file.' )
            
            # If theta successfully set, sets sin(theta) and cos(theta)
            else:
                self.sintheta = sin(self.theta)
                self.costheta = cos(self.theta)
            
        
        ## Parameter W -- float, required
        if 'W' not in ignore:
            self.W = self._process_key_( 'W', W, self.conf[sect], allowed = { float: None }, \
                                                                                convert = True , ignore_none = True  )
            if self.W is None:
                raise ValueError( 'Keyword W must be provided either on call or in parameter file.' )
            
        
        ## Parameter k -- int, required
        if 'k' not in ignore:
            self.k = self._process_key_( 'k', k, self.conf[sect], allowed = { int: None }, \
                                                                                convert = True , ignore_none = True  )
            if self.k is None:
                raise ValueError( 'Keyword k must be provided either on call or in parameter file.' )
            
                
        ## Parameter phi -- float, conversion allowed, can be specified in parfile, none invalid
        if 'phi' not in ignore:
            self.phi = self._process_key_( 'phi', phi, self.conf[sect], allowed = { float: None }, \
                                                                                convert = True , ignore_none = True  )
        
            # Calculates sin and cos of 2 phi
            self.sintwophi = sin(2.*self.phi)
            self.costwophi = cos(2.*self.phi)
        
        
        ## Parameter n -- integer, conversion allowed, can be specified in parfile, none invalid
        if 'n' not in ignore:
            self.n = self._process_key_( 'n', n, self.conf[sect], allowed = { int: None }, convert = True, ignore_none = True )
        
        
        ## Parameter outpath -- string, conversion disabled, can be specified in parfile, none invalid
        #      If not length-0 string, must end with a '/'
        if 'outpath' not in ignore:
            self.outpath = self._process_key_( 'outpath', outpath, self.conf[sect], allowed = { str: None }, \
                                                                                convert = False, ignore_none = True  )
            if len( self.outpath ) > 0 and not self.outpath.endswith('/'):
                self.outpath = '{0}/'.format( self.outpath )
        
        
        ## Parameter far_coeff -- float, conversion allowed, can be specified in parfile, none invalid
        if 'far_coeff' not in ignore:
            self.far_coeff = self._process_key_( 'far_coeff', far_coeff, self.conf[sect], allowed = { float: None }, \
                                                                                convert = True , ignore_none = True  )
        
        
        ## Parameter etap and etam via etapm -- list/array of floats OR single float, conversion allowed, can be 
        #    specified in parfile, none invalid
        #  print('Starting etapm...')  # Line for debugging
        if 'etapm' not in ignore:
            etapm_temp = self._process_key_( 'etapm', etapm, self.conf[sect], \
                         allowed = OrderedDict([ (list, [float,2]), (float, None) ]), convert = True , ignore_none = True  )
            if isinstance( etapm_temp, float ):
                etapm_temp = [ etapm_temp, etapm_temp ]
            self.etap = etapm_temp[0]
            self.etam = etapm_temp[1]
        
        
        ## Parameter alpha and alpham via alphapm -- list/array of floats OR single float, conversion allowed, can be 
        #    specified in parfile, none invalid
        #  print('Starting alphapm...')  # Line for debugging
        if 'alpmapm' not in ignore:
            alphapm_temp = self._process_key_( 'alphapm', alphapm, self.conf[sect], \
                         allowed = OrderedDict([ (list, [float,2]), (float, None) ]), convert = True , ignore_none = True  )
            if isinstance( alphapm_temp, float ):
                alphapm_temp = [ alphapm_temp, alphapm_temp ]
            self.alphap = alphapm_temp[0]
            self.alpham = alphapm_temp[1]
        
        
        ## Parameter cloud -- integer, must be 1 or 2, conversion allowed, can be specified in parfile, none invalid
        if 'cloud' not in ignore:
            self.cloud = self._process_key_( 'cloud', cloud, self.conf[sect], allowed = { int: [1,2] }, \
                                                                                convert = True , ignore_none = True  )
        
        
        ## Parameter iquvF -- len-4 numpy array of floats, only set if cloud is 2
        if 'iquvF' not in ignore and 'iquv0' not in ignore and 'cloud' not in ignore:
            if self.cloud == 1:
                self.iquvF = None
            elif self.cloud == 2:
                # Uses _maser_base_ class method to resolve priorities
                self.iquvF = self._process_key_( 'iquvF', iquvF, self.conf[sect], \
                         allowed = OrderedDict([ (np.ndarray, [float,4]), (None, None) ]), convert = False , ignore_none = False  )
            
                # If value returned is NoneType, assumes that means iquvF = iquv0
                if self.iquvF is None:
                    self.iquvF = np.array( self.iquv0 )
        
        
        ## Parameter betas -- list/array, float, or nonetype, conversion allowed, can be specified in parfile, 
        #    none is valid 
        #  print('Starting betas...')  # Line for debugging
        if 'betas' not in ignore:
            self.betas = self._process_key_( 'betas', betas, self.conf[sect], \
                         allowed = OrderedDict([ (np.ndarray, [float,None]), (float, None), (None, None) ]), \
                         convert = True , ignore_none = False )
            
            # If betas is single value, converts it to a length-1 numpy array 
            if isinstance( self.betas, float ):
                self.betas = np.array([ self.betas ])
            
        
        ## Parameter resume -- boolean, conversion not allowed, can be specified in parfile, none invalid
        if 'resume' not in ignore:
            self.resume = self._process_key_( 'resume', resume, self.conf[sect], allowed = { bool: None }, \
                                                                                convert = False, ignore_none = True  )
        
        
        ## Parameter lastdelta -- numpy array or None; not compatible with config file
        if 'lastdelta' not in ignore:
            if lastdelta is not None and not isinstance( lastdelta, np.ndarray ):
                raise ValueError( 'Keyword {0} must be data type {1}. (Current type: {2})'.format('lastdelta', \
                                                                        'NumPy array or NoneType', lastdelta.dtype ) )
            self.lastdelta = lastdelta
        
        
        ## Parameter verbose -- boolean, conversion not allowed, can be specified in parfile, none invalid
        if 'verbose' not in ignore:
            self.verbose = self._process_key_( 'verbose', verbose, self.conf[sect], allowed = { bool: None }, \
                                                                                convert = False, ignore_none = True  )
        
        
        ## Parameter ftol -- float, conversion allowed, can be specified in parfile, none invalid
        if 'ftol' not in ignore:
            self.ftol = self._process_key_( 'ftol', ftol, self.conf[sect], allowed = { float: None }, \
                                                                                convert = True , ignore_none = True  )
        
        
        ## Parameter filename -- string, conversion disabled, can be specified in parfile, none invalid
        #    Must have length > 0
        if 'filename' not in ignore:
            self.filename = self._process_key_( 'filename', filename, self.conf[sect], allowed = { str: None }, \
                                                                                    convert = False, ignore_none = True  )
            if len( self.filename ) == 0:
                raise ValueError( 'Keyword {0} cannot be empty string'.format( 'filename' ) )
        
        
        ## Parameter endfill -- string, must be 'fit' or 'zero', conversion disabled, can be specified in parfile, 
        #    none invalid
        if 'endfill' not in ignore:
            self.endfill = self._process_key_( 'endfill', endfill, self.conf[sect], allowed = { str: ['fit','zero'] }, \
                                                                                    convert = False, ignore_none = True  )
        
        
        ## Parameter trend -- bool or string (must be 'auto' if string), conversion enabled, can be specified in parfile,
        #    none invalid
        #  print('Starting trend...')  # Line for debugging
        if 'trend' not in ignore:
            self.trend = self._process_key_( 'trend', trend, self.conf[sect], \
                         allowed = OrderedDict([ (bool, None), (str, ['auto']) ]), convert = True , ignore_none = True  )
        
        ## Parameter lastdelta2 -- numpy array or None; not compatible with config file
        if 'lastdelta2' not in ignore:
            if lastdelta2 is not None and not isinstance( lastdelta2, np.ndarray ):
                raise ValueError( 'Keyword {0} must be data type {1}. (Current type: {2})'.format('lastdelta2', \
                                                                        'NumPy array or NoneType', lastdelta2.dtype ) )
            self.lastdelta2 = lastdelta2
        
        
        # Sets boolean saying that far_coeff has not (yet) been calculated by calc_far_coeff
        self.fccalc = False
    
    def calc_far_coeff(self, ne, freq0, Gam, B, A0, P0, W, mode='cm' ):
        """
        Calculates the faraday coefficient, gamma_QU/cos(theta) given:
            ne      = electron density [ cm^-3 or m^-3 ]
            freq0   = rest frequency of the line [ Hz ]
            Gamma     = loss rate [ s^-1 ]
            B       = magnetic field strength [Gauss]
            A0      = Einstein A coefficient [ s^-1 ]
            P0      = pump rate into the 0 state [cm^-3 s^-1 or m^-3 s^-1 ]
            W       = Doppler width [Hz]
        
        Keyword mode can be set to 'cm' or 'm' to specify units of the given ne and P0 values.
        Default is 'cm'. If set to 'cm', these values will be converted to SI prior to calculation.
        
        Overwrites self.far_coeff.
        """
        
        # First checks if mode is cm
        if mode == 'cm':
            
            # If in cm mode, converts to SI
            ne = ne * 10.**6
            P0 = P0 * 10.**6
        
        # Calculates small w from big W 
        w = W * c / ( 2.*pi*freq0 )     # Width parameter in velocity space in m/s
        
        # Uses resulting values to calculate
        CONSTS = ( 8. * e_charge**3 * pi**.5 ) / ( 3. * E0 * me**2 * c**4 )
        PARS = ( ne * freq0 * Gam * w * B ) / ( A0 * P0 )
        self.far_coeff = CONSTS * PARS
        
        # Saves info for writing simulation description file
        self.fccalc = True     # Boolean saying that far_coeff was calculated by this function
        self.ne = ne
        self.P0 = P0
        self.freq0 = freq0
        self.Gamma = Gam
        self.B = B
        self.A0 = A0
    
    def _process_key_(self, keyname, keyvalue, confsection, allowed = {}, ignore_none = True, convert = False ):
        """
        Utility function to process key values by priority: specified on call --> conf file (if provided) --> default.
        
        Can filter for allowed data types and values using allowed dictionary (optional keyword).
        
        Required parameters:
            
            keyname         String
                                The name of the parameter as it appears in the config file (if provided). Also used in
                                error messages.
                                
            keyvalue        (Any)
                                Value of the parameter set on function call. Method will distinguish if it is the
                                default parameter class or user-specified.
                                
            confsection     ConfigParser SectionProxy object, or None
                                To refer to a config file when the key is not specified directly on call, supply the
                                section of the relevent config file, as read in by configparser, here, eg:
                                
                                    >>> conf = configparser.ConfigParser(inline_comment_prefixes=['#']) 
                                    >>> conf.read( 'my_config_file.par')
                                    >>> self._process_key_( keyname, keyvalue, conf['Relevent Section Name'] )
                                    
                                If no config file is provided or desired for cross-referencing, enter None.
        
        Optional parameters:
            
            allowed         Dict or OrderedDict
                                [ Default = {} ]
                                Used to check that values provided by user and read from the parameter file (if 
                                applicable) are the appropriate data types/values for the parameter. Dictionary format
                                should have the allowed data types as dictionary keys. If only specific values for a
                                given data type are allowed, then the dictionary entry for that data type will point to
                                a list or tuple of the allowed values associated with that data type. If any values of
                                a given data type are allowed, the dictionary entry for that data type will be None.
                                
                                For example, to check a keyword that can be either a boolean or a string named 'auto':
                                
                                    >>> allowed = { bool: None, str: [ 'auto' ] }
                                
                                If there is an order in which the data types should be checked, use an OrderedDict 
                                instead of a Dict object for allowed:
                                    
                                    >>> # If we need to check if a string is None, but it can also be a string
                                    >>> from collections import OrderedDict
                                    >>> allowed = OrderedDict()
                                    >>> allowed[None] = None
                                    >>> allowed[str]  = None
                                
                                If the data type is a list or NumPy array, instead of specific values allowed for the
                                keyword, the allowed dictionary should point to a length-2 list with the allowed 
                                data types and length of the list. Either can be specified as None to remove 
                                constraints. Multiple data types can be specified with nesting, which will be taken in 
                                priority order:
                                    
                                    >>> # To require the value to be a length-4 list of floats
                                    >>> allowed = { list: [ float, 4 ] }
                                    >>>
                                    >>> # To require the value to be list of float or string of any length, with
                                    >>> #    floats preferred over strings
                                    >>> allowed = { list: [ ( float, str ), None ] }
                                
                                Note: If data type is specified for a list/array, values will be converted, if possible.
                                
                                List and NumPy array are considered interchangable for checking data type, but whichever 
                                is specified in the allowed dictionary is what the item will be returned as.
                                    
                                    >>> # The above examples will return a list object
                                    >>> # To repeat the len-4 list of floats returned as a numpy array
                                    >>> allowed = { np.ndarray: [ float, 4 ] }
                                    
                                Note 1: If no data type is specified for a list/array type object and data is read in 
                                        from the config file, the data type of the values in the list will be a string.
                                Note 2: The data type of a numpy array is numpy.ndarray, NOT numpy.array.
            
            ignore_none     Boolean 
                                [ Default = True ]
                                Whether to treat any parameters set as None in the config file as being unset (True) or
                                treat None as a viable parameter for the key (False). Only used if a confsection is 
                                provided.
            
            convert         Boolean
                                [ Default = False ]
                                Whether to try to convert any user-provided values into the data types, or simply check
                                if they have the correct data type. This only applies to values provided on object call,
                                not any read from the config file or built in defaults. Note: If convert is turned on,
                                and multiple data types are acceptable, you MUST use an OrderedDict for your allowed
                                values to ensure consistent type conversion.
            
        Returns:
            
           out_value        The value of the key, as determined by prioritizing on call -> conf file -> default.
                            Will have one of the data types specified by the allowed dictionary. 
                                
        """
                
        # Sets output value as empty default; will override if correct data type is found
        out_value = _default_(None)
        
        # First, checks if the key value provided on object initialization was specified explicitly (i.e. is not default)
        #     If so, just uses that value
        if not isinstance( keyvalue, _default_ ):
            
            # Checks allowed data types and values, if provided
            if len(allowed.keys()) > 0:
                
                # Begins iterating through the data types; if allowed is an OrderedDict, these will be in the specified
                #   order
                for allowed_dtype in allowed.keys():
                    
                    # Checks if the provided value has that data type
                    # First, does the single values that are not list/tuple/array
                    if allowed_dtype not in [list, np.ndarray]:
                        if not convert or allowed_dtype is None:
                            if isinstance( keyvalue, allowed_dtype ):
                            
                                # Checks any allowed specific values and sets out_value
                                if allowed[allowed_dtype] is None or ( keyvalue in allowed[allowed_dtype] ):
                                    out_value = keyvalue
                                else:
                                    raise ValueError( "Accepted values for keyword {0} as data type {1} are {2}.\n    (Current value: '{3}')".format( \
                                        keyname, allowed_dtype.__name__, ', '.join(allowed[allowed_dtype]), keyvalue ) )
                        
                        # If conversion is turned on, tries converting to the desired data type
                        elif convert:
                            try:
                                if allowed_dtype is bool and isinstance(keyvalue, str):
                                    test_conversion = string_to_bool( keyvalue )
                                else:
                                    test_conversion = allowed_dtype( keyvalue )
                            except:
                                pass
                            else:
                                # Checks any allowed specific values and sets out_value
                                if allowed[allowed_dtype] is None or ( test_conversion in allowed[allowed_dtype] ):
                                    out_value = test_conversion
                                else:
                                    raise ValueError( "Accepted values for keyword {0} as data type {1} are {2}.\n    (Current value: '{3}')".format( \
                                        keyname, allowed_dtype.__name__, ', '.join(allowed[allowed_dtype]), test_conversion ) )
                        
                    # Processes any list type objects down here; checks immediately if the value is a list or array
                    elif isinstance( keyvalue, list ) or isinstance( keyvalue, np.ndarray ):
                        
                        # If no constraints on the list/array, just makes sure that output data type is as requested
                        if allowed[allowed_dtype] is None or ( len(allowed[allowed_dtype])==2 and list(allowed[allowed_dtype]) == [None,None] ):
                            if allowed_dtype is list:
                                out_value = list( keyvalue )
                            else:
                                out_value = np.array( keyvalue )
                        
                        # If there are constraints on the data type or length, processes
                        else:
                            if allowed[allowed_dtype][0] is not None:
                                
                                # If only one data type for a list/array is specified, makes that into len-1 list
                                if not isinstance( allowed[allowed_dtype][0], tuple ) and \
                                                                not isinstance( allowed[allowed_dtype][0], list ):
                                    
                                    allowed[allowed_dtype][0] = [ allowed[allowed_dtype][0] , ]
                                    
                                # Iterates through accepted data types, trying to convert
                                for allowed_list_dtype in allowed[allowed_dtype][0]:
                                    try:
                                        test_conversion = np.array( keyvalue ).astype( allowed_list_dtype )
                                    except:
                                        pass
                                    # If the conversion works, checks the length, if any, and saves that as the output 
                                    #   value and breaks the for loop
                                    else:
                                        if isinstance(allowed[allowed_dtype][1],int):
                                            allowed[allowed_dtype][1] = [ allowed[allowed_dtype][1], ]
                                        if allowed[allowed_dtype][1] is None or test_conversion.size in allowed[allowed_dtype][1]:
                                            if allowed_dtype is list:
                                                out_value = list( test_conversion )
                                            else:
                                                out_value = np.array( test_conversion )
                                        else:
                                            raise ValueError( 'Keyword {0} list/array must have length {1}. (Current length {2})'.format( \
                                                            keyname, ', '.join(allowed[allowed_dtype][1]),  test_conversion.size ) )
                                            
                                        break
                                
                                # If value is a list/array but not one of the allowed data types, raises error
                                if isinstance( out_value, _default_ ):
                                    dtnames = [ x.__name__ for x in allowed[allowed_dtype][0] ]
                                    raise ValueError( 'Values in {0} list/array must be data type {1}.'.format( \
                                                                        keyname, ', '.join(dtnames) ) )
                                
                            # If no constraints on data type for list and there are length constraints, checks
                            else:
                                if isinstance(allowed[allowed_dtype][1],int):
                                    allowed[allowed_dtype][1] = [ allowed[allowed_dtype][1], ]
                                if np.array(keyvalue).size in allowed[allowed_dtype][1]:
                                    out_value = allowed_dtype( keyvalue )
                                else:
                                    raise ValueError( 'Keyword {0} list/array must have length {1}. (Current length {2})'.format( \
                                                    keyname, ', '.join(allowed[allowed_dtype][1]),  np.array(keyvalue).size ) )
                        
                    # If the data type to be checked is a list or array and the value is not, skips
                
                    # At the end of checking a given allowed dictionary entry, breaks the loop if out_value has been
                    #   successfully set
                    if not isinstance( out_value, _default_ ):
                        break
                
                # If none of the allowed data types match the value provided, raises an exception
                if isinstance( out_value, _default_ ):
                    dtnames = [ x.__name__ for x in allowed.keys() ]
                    if 'list' in dtnames: 
                        dtnames.append('ndarray')
                    elif 'ndarray' in dtnames:
                        dtnames.append('list')
                    raise ValueError( 'Acceptable data types for keyword {0} are {1}. (Current type: {2})'.format(keyname, '/'.join(dtnames), keyvalue.dtype ) )
                
            # If no constraints on allowed values, just sets and returns
            else:
                out_value = keyvalue
            
        
        # If value isn't explicitly provided on class initialization, checks if (1) parameter file section is provided,
        #   (2) key name appears in the parameter file, and (3) keyword in parameter file isn't set to be ignored by
        #   being marked as none when none values are being ignored (ignore_none)
        elif confsection is not None and keyname in confsection and not (ignore_none and confsection[keyname].lower() == 'none') :
            
            
            # Checks allowed data types and values, in order, if provided
            # Processing here includes converting data type from string to desired type, so some data types need
            #   different conversion functions
            if len(allowed.keys()) > 0:
                val_from_conf = confsection[keyname].strip()
                for allowed_dtype in allowed.keys():
                    
                    # Does lists first; these must start with [ and end with ]
                    if allowed_dtype in [list, np.ndarray]:
                        if val_from_conf.startswith('[') and val_from_conf.endswith(']'):
                            
                            # If no constraints on the list/array, just makes sure that output data type is as requested
                            # Values within the list/array will still be strings
                            if allowed[allowed_dtype] is None or ( len(allowed[allowed_dtype])==2 and list(allowed[allowed_dtype]) == [None,None] ):
                                if allowed_dtype is list:
                                    out_value = string_to_list( val_from_conf )
                                else:
                                    out_value = np.array( string_to_list( val_from_conf ) )
                                                
                            # If there are constraints on the data type, processes
                            elif allowed[allowed_dtype][0] is not None:
                            
                                # If only one data type for a list/array is specified, makes that into len-1 list
                                if not isinstance( allowed[allowed_dtype][0], tuple ) and \
                                                                    not isinstance( allowed[allowed_dtype][0], list ):
                                    allowed[allowed_dtype][0] = [ allowed[allowed_dtype][0] , ]
                                
                                # Iterates through accepted data types, trying to convert
                                for allowed_list_dtype in allowed[allowed_dtype][0]:
                                    try:
                                        test_conversion = string_to_list( val_from_conf, astype = allowed_list_dtype )
                                    except:
                                        pass
                                        
                                    # If the conversion works, checks the length, if any, and saves that as the output 
                                    #   value and breaks the for loop
                                    else:
                                        if isinstance(allowed[allowed_dtype][1],int):
                                            allowed[allowed_dtype][1] = [ allowed[allowed_dtype][1], ]
                                        if allowed[allowed_dtype][1] is None or len(test_conversion) in allowed[allowed_dtype][1]:
                                            if allowed_dtype is list:
                                                out_value = list( test_conversion )
                                            else:
                                                out_value = np.array( test_conversion )
                                        else:
                                            raise ValueError( 'Keyword {0} list/array must have length {1} in parameter file. (Current length {2})'.format( \
                                                            keyname, ', '.join(allowed[allowed_dtype][1]),  test_conversion.size ) )
                                        break
                                        
                                
                                # If value is a list/array but not one of the allowed data types, raises error
                                if isinstance( out_value, _default_ ):
                                    dtnames = [ x.__name__ for x in allowed[allowed_dtype][0] ]
                                    raise ValueError( 'Values in {0} list/array must be data type {1} in parameter file.'.format( \
                                                                                        keyname, ', '.join(dtnames) ) )
                            
                            # If no constraints on data type for list and there are length constraints, checks
                            else:
                                if isinstance(allowed[allowed_dtype][1],int):
                                    allowed[allowed_dtype][1] = [ allowed[allowed_dtype][1], ]
                                test_conversion = string_to_list( val_from_conf )
                                if len(test_conversion) in allowed[allowed_dtype][1]:
                                    if allowed_dtype is list:
                                        out_value = list( test_conversion )
                                    else:
                                        out_value = np.array( test_conversion )
                                else:
                                    raise ValueError( 'Keyword {0} list/array must have length {1} in parameter file. (Current length {2})'.format( \
                                                    keyname, ', '.join(allowed[allowed_dtype][1]),  len(test_conversion) ) )
                    
                    
                    # Checks datatypes int, float, and numpy longdouble, which can be evaluated from a string
                    elif allowed_dtype in [int, float, np.longdouble]:
                        
                        # Tries to convert
                        try:
                            test_conversion = allowed_dtype( eval( val_from_conf ) )
                        except:
                            pass
                        else:
                            # Checks if there are specific allowable values for this data type
                            if allowed[allowed_dtype] is None or ( test_conversion in allowed[allowed_dtype] ):
                                out_value = test_conversion
                            else:
                                raise ValueError( "Accepted values for keyword {0} as data type {1} are {2} in parameter file.\n    (Current value: '{3}')".format( \
                                    keyname, allowed_dtype.__name__, ', '.join(allowed[allowed_dtype]), test_conversion ) )
                    
                    
                    # If data type is a bool, converts with specialized function from utils
                    elif allowed_dtype is bool:
                        
                        # Converts to bool if 'true'/'false' (not case sensitive); if neither, leaves as a string
                        test_conversion = string_to_bool( val_from_conf )
                        if isinstance( test_conversion, bool ):
                            
                            # Checks if there are specific allowable values for this data type
                            if allowed[allowed_dtype] is None or ( test_conversion in allowed[allowed_dtype] ):
                                out_value = test_conversion
                            else:
                                raise ValueError( "Accepted values for keyword {0} as data type {1} are {2} in parameter file.\n    (Current value: '{3}')".format( \
                                    keyname, allowed_dtype.__name__, ', '.join(allowed[allowed_dtype]), test_conversion ) )
                    
                    
                    # If data type is NoneType (ignore_none must be turned off to make it here)
                    elif allowed_dtype is None and val_from_conf.lower() == 'none':
                        out_value = None
                    
                    
                    # Any other data types
                    else:
                        
                        # Tries to convert
                        try:
                            test_conversion = allowed_dtype( val_from_conf )
                        except:
                            pass
                        else:
                            # Checks if there are specific allowable values for this data type
                            if allowed[allowed_dtype] is None or ( test_conversion in allowed[allowed_dtype] ):
                                out_value = test_conversion
                            else:
                                raise ValueError( "Accepted values for keyword {0} as data type {1} are {2} in parameter file.\n    (Current value: '{3}')".format( \
                                    keyname, allowed_dtype.__name__, ', '.join(allowed[allowed_dtype]), test_conversion ) )
                    
                    
                    # At the end of checking a given allowed dictionary entry, breaks the loop if out_value has been
                    #   successfully set
                    if not isinstance( out_value, _default_ ):
                        break
                
                # If none of the allowed data types match the value provided, raises an exception
                if isinstance( out_value, _default_ ):
                    dtnames = [ x.__name__ for x in allowed.keys() ]
                    if 'list' in dtnames: 
                        dtnames.append('ndarray')
                    elif 'ndarray' in dtnames:
                        dtnames.append('list')
                    raise ValueError( 'Acceptable data types for keyword {0} are {1} in parameter file. (Current value: {2})'.format(keyname, '/'.join(dtnames), val_from_conf ) )
                    
            # If no constraints on allowed values and not ignoring, just sets as the output value
            else:
                out_value = val_from_conf
            
        # If value hasn't been set yet, uses default, which should be value of the _default_ class object provided as
        #   keyvalue
        # Note: default class objects assumed to be pre-vetted for validity; not checked for data type/value
        else:
            out_value = keyvalue.value
                    
        
        # Returns the output value
        return out_value
    
    def _read_par_file_(self, parfile ):
        """
        Checks if a parameter file exists and, if so, reads with configparser.
        
        Allows comments prefixed by '#'.
        
        Required Parameters:
            
            parfile         String
                                Path/name of the parameter file.
        
        Returned:
            
            conf            configparser.ConfigParser object
                                The configuration file in the form of a configparser.ConfigParser object.
        
        """
        
        # First, checks that the config file exists
        if not os.path.exists( parfile ):
            raise FileNotFoundError( 'Parameter file {0} does not exist.'.format(parfile) )
        
        # Reads in the config file, allowing for in-line comments with '#'
        conf = configparser.ConfigParser(inline_comment_prefixes=['#'])
        successful_files = conf.read( parfile )

        # If no files were successfully read, raises an error
        if len( successful_files ) == 0:
            raise ValueError( 'Parsing of config file {0} failed.'.format( parfile ) )

        # Returns config file object
        return conf
        


############################### Primary object class for single parameter set ###############################

class maser(_maser_base_):
    def __init__(self, parfile = None, \
                    omegabar = _default_( None ), tau0 = _default_( None ), theta = _default_( None ), \
                    iquv0 = _default_( None ), W = _default_( None ), k = _default_( None ), \
                    phi = _default_( 0.0 ), n = _default_( 50 ), outpath = _default_( '' ), \
                    far_coeff = _default_( 0.0 ), etapm = _default_( 1.0 ), alphapm = _default_( 1.0 ), \
                    cloud = _default_( 1 ), iquvF = _default_( None ), \
                    betas = _default_( None ), resume = _default_( False ), lastdelta = None, \
                    verbose = _default_( True ), ftol = _default_( 6e-10 ), filename = _default_( 'FaradayOut' ), \
                    endfill = _default_( 'zero' ), trend = _default_( False ), lastdelta2 = None ):
        """
        Object for calculating the dimensionless population inversions for a given parameter set.
        
        Initializing the object establishes object attributes described below. It does not calculate
        the Faraday coefficient from provided terms (see calc_far_coeff method), find the best fit
        population inversions (see run method), or read in output files from previous runs (see readin
        method).
        
        
        Optional Parameters:
            
            parfile         String
                                If provided, gives the path and file name (from current directory) of
                                a parameter file containing values for any of the keywords accepted 
                                by this object class initialization. Values in this parameter file 
                                will override any default values. 
                                Parameter file ingestion also allows the specification of the
                                omegabar array by min, max, and stepsize, as well as the
                                specification of tau0 by number of resolution elements (both of which
                                are not currently supported when set explicitly on object 
                                initialization.)
            
            
                        --- Parameters that must be either provided or read from parameter file ---
                                            --- (see parfile parameter above) ---
            
            omegabar        NumPy Array
                                Array of angular frequencies [s^-1] relative to line center for each 
                                frequency bin. Should be 1D with length NV + 4k, where NV is the 
                                number of angular frequency bins *not* removed by edge effects when
                                calculating population inversions, delta. The 2k angular 
                                frequency bins on either end of the frequency range will be lost
                                during calculation, and will be accounted for by the edge handling
                                method specified by optional keyword endfill. Saved as object 
                                attribute, omegabar. NOTE: NumPy longdouble precision recommended.
            tau0            NumPy Array
                                Array establishing bin locations through the cloud. Values in array
                                should indicate the fraction of the cloud through which the ray has
                                passed, ranging from 0 to 1, inclusive. (If cloud=2, this indicates
                                the fraction of the cloud through which Ray 1 has passed.) Will be 
                                multiplied by the total optical depth (beta) for the cloud for
                                calculation. Saved as object attribute, tau0. NOTE: NumPy longdouble 
                                precision recommended.
            theta           Float
                                The angle between the magnetic field and the line of sight [radians].
                                If cloud=2, this will be taken as the theta for Ray 1, where Ray 2 
                                has theta_2 = - theta. Saved as object attribute, theta.
            iquv0           Length-4 NumPy Array
                                The initial values of (unitless) Stokes i, q, u, and v for the ray
                                prior to passing through the cloud. If cloud=2, these values are
                                used for Ray 1 only. Use optional parameter iquvF to set the 
                                corresponding values for Ray 2 (see below). Saved as object attribute,
                                iquv0.
            W               Float
                                The Doppler Width in angular frequency [s^-1]. Saved as object 
                                attribute, W. 
            k               Integer
                                The number of angular frequency bins in omegabar spanned by the 
                                Zeeman shift, delta omega. Saved as object attribute, k.
             
                               --- Important parameters with useful defaults for all applications ---
                                        
            phi             Float   
                                [ Default = 0.0 ]
                                The sky-plane angle [radians]. If cloud=2, this will be taken as the phi 
                                for Ray 1, where Ray 2 has phi_2 = - phi. Saved as object attribute, phi.
            n               Integer
                                [ Default = 50 ]
                                The number of terms in the LDI expansion. Counting begins at 0. Saves as 
                                object attribute, n.
            outpath         String
                                [ Default = '' ]
                                The directory path (from current directory) to which the output 
                                dimensionless inversions will be saved for each beta value. Saved as 
                                object attribute, outpath.
            far_coeff       Float
                                [ Default = 0.0 ]
                                Unitless value gives -gamma_QU / cos(theta). Can either be specified 
                                explicitly here or calculated from components later by calc_far_coeff 
                                method. Saved as object attribute, far_coeff.
            etapm           Float or Length-2 List or NumPy Array
                                [ Default = 1.0 ]
                                Contains values [ eta^+ , eta^- ], where each corresponds to the
                                relative line strengths between the +/- transition (respectively) and 
                                the 0 transition. I.e. eta^+ = | dhat^+ |^2 / | dhat^0 |^2 and 
                                eta^- = | dhat^- |^2 / | dhat^0 |^2, where the dhat terms are the 
                                dipole moments of each transition. Unitless. If specified as a float 
                                instead of a len-2 list/array, will use the value specified as both 
                                eta^+ and eta^-. Saves eta^+ as object attribute etap and eta^- as 
                                object attribute etam. 
            alphapm         Float or Length-2 List or NumPy Array
                                [ Default = 1.0 ]
                                Contains values [ alpha^+ , alpha^- ], where each corresponds to the
                                ratio between the pump rate of the +/- state, respectively, and that
                                of the 0 state. I.e. alpha^+ = P^+ / P^0 and alpha^- = P^- / P^0. 
                                Unitless. If specified as a float instead of a len-2 list/array, will 
                                use the value specified as both alpha^+ and alpha^-. Saves alpha^+ as 
                                object attribute alphap and alpha^- as object attribute alpha^-. 
            
                                      --- Parameters Needed for Bidirectional Solutions ---
                                    
            cloud           1 or 2  
                                [ Default = 1 ]
                                Switch indicating whether the solution should be calculated for a 
                                uni-directional cloud (cloud=1) or a bi-directional cloud (cloud=2). 
                                If cloud = 2, requires optional parameter iquvF to be set. Saved as 
                                object attribute, cloud.
            iquvF           Length-4 NumPy Array    
                                [ Default = None ]
                                The initial values of (unitless) Stokes i, q, u, and v for Ray 2 prior 
                                to passing through the cloud. Only used if cloud=2. If cloud=2 and iquvF
                                is not provided (i.e., is None), will use values provided for iquv0 as 
                                iquvF. Saved as object attribute, iquvF, if cloud=2. 
                            
                                 --- Parameters Needed when Starting or Resuming a Solution ---
                                      
            betas           Float or NumPy Array
                                [ Default = None ]
                                Value or an array of total optical depths for the cloud. Unitless.
                                IF INITIALIZING A NEW CALCULATION, SET THIS TO NOT BE NONE. If
                                reading in prior calculation, setting this is not required. 
                                Length should be N, where N is the total number of solutions that will 
                                be calculated. Values should be specified in increasing order, as 
                                the solution for each optical depth will be used as the initial guess 
                                for the next, and computation time increases with increasing optical
                                depth. If no prior results are available, recommend starting with the
                                first value in this array < 1.0. Each value will be multiplied by
                                array tau0 to set the optical depth transversed the cloud at each 
                                spatial resolution point. Saved as object attribute, betas.
                                
                                      --- Parameters Needed when Resuming a Previous Solution ---
                                      
            resume          Boolean
                                [ Default = False ]
                                Whether the solving method, run, will begin with no prior information 
                                about the deltas array (resume=False) or if this is a continuation of a 
                                previous attempt at solving (resume=True). If the former, the initial 
                                guess for the first solution with betas[0] will be an array of ones. If 
                                you wish to continue a previous solving run, set resume to be True and 
                                optional parameter lastdelta (see below) to be the last known array of 
                                deltas, which will be used as the inital guess for the new betas[0] 
                                solution. May also use trend fitting to extrapolate an initial guess 
                                for deltas using lastdelta and lastdelta2. Saved as object attribute, 
                                resume.
            lastdelta       NumPy Array
                                [ Default = None ]
                                The array of deltas to be used as the initial guess (if there is no 
                                trend fitting) or the most recent delta solution (if there is trend 
                                fitting). Only used if resume = True. Array shape should be (T,NV+4k,3), 
                                where NV is the number of angular frequency bins *not* removed by edge 
                                effects and T is the number of tau bins (i.e. the length of tau0). 
                                The three rows along the 2nd axis divide the population inversions by 
                                transition, with lastdelta[:,:,0] = delta^-, lastdelta[:,:,1] = delta^0, 
                                and lastdelta[:,:,2] = delta^+. Saved as object attribute, lastdelta.
                                
                                
                                --- Parameters that Probably Don't Need Adjusting (in most cases) ---
                                
            verbose         Boolean
                                [ Default = True ]
                                Whether to print feedback to terminal at various stages of the process. 
                                Saved as object attribute, verbose.
            ftol            Float
                                [ Default = 6e-10 ]
                                The tolerance in minimizing the delta residuals used to determine 
                                convergence on a new solution. Passed directly to 
                                scipy.optimize.newton_krylov as its parameter, f_tol. Saved as object 
                                attribute, ftol.
            filename        String
                                [ Default = 'FaradayOut' ]
                                Beginning of the file name used to save the output inversion solutions.
                                For each total optical depth, beta, the inversion solutions will be
                                saved to a file named '[filename]_beta[beta]_dminus.[fits/txt]' in the 
                                directory specified by outpath.
            endfill         'fit' or 'zero'
                                [ Default = 'zero' ]
                                Determines how 2k angular frequency bins on either end will be filled 
                                in the inversion calculation. If endfill='fit', a 4th order polynomial 
                                as a function of frequency will be fit to the output delta arrays at 
                                each optical depth, and the end values will be filled in according to 
                                their frequency. If endfill='zero', the end points will just be set to 
                                zero. Saved as object attribute, endfill.
            trend           Boolean or 'auto'
                                [ Default = False ]
                                Keyword indicating whether to use one previous fitted delta (lastdelta) 
                                as the initial guess for the next iteration (if trend = False), or use 
                                the two fitted previous deltas (lastdelta and lastdelta2) to generate an 
                                initial guess for the next iteration (if trend = True). For the latter, 
                                it uses lastdelta + ( lastdelta2 - lastdelta )/2 as the initial guess. 
                                Finally, if trend = 'auto', calculates the residual using both lastdelta 
                                and lastdelta + ( lastdelta2 - lastdelta )/2 before starting the zero-
                                finding using the one with the lower residual as the initial guess. Saved 
                                as object attribute, trend.
                                Note: Unclear that trend fitting actually saves computation time. Not 
                                recommended.
            lastdelta2      NumPy Array
                                [ Default = None ]
                                Only used if resume = True AND trend = 'auto' or True.
                                The second most recent delta solution. See optional parameter trend above 
                                for details on usage. If specified, array shape should be (T,NV+4k,3), 
                                where NV is the number of angular frequency bins *not* removed by edge 
                                effects and T is the number of tau bins (i.e. the length of tau0). The 
                                three rows along the 2nd axis divide the population inversions by 
                                transition, with lastdelta2[:,:,0] = delta^-,  lastdelta2[:,:,1] = delta^0, 
                                and lastdelta2[:,:,2] = delta^+. Saved as object attribute, lastdelta2.
                                
        Additional Object Attributes Set:
            
            fccalc          Boolean
                                Whether far_coeff attribute was set explicitly (False) or calculated by 
                                calc_far_coeff. As object initialization only saves provided far_coeff,
                                sets this to False. If calc_far_coeff is later run, that method will 
                                update fccalc attribute.
            sintheta        Float
                                sin(theta). Saved for easy use in calculations.
            costheta        Float
                                sin(theta). Saved for easy use in calculations.
            sintwophi       Float
                                sin(2*phi). Saved for easy use in calculations.
            costwophi       Float
                                cos(2*phi). Saved for easy use in calculations.
            tau             NumPy Array
                                Array of tau0 * beta for a given total optical depth beta. During object
                                initialization, initializes this attribute by assuming beta=1, so tau
                                = tau0.
            dtau            Float
                                Bin width for tau attribute.
        
            
        """
        
        
        #### Uses _maser_base_ initialization to load parfile (if any) and the following attributes:
        ####     phi, n, outpath, far_coeff, etapm, alphapm, cloud, betas, resume, lastdelta, verbose, ftol, filename,
        ####     endfill, trend, lastdelta2
        ####     + fccalc, sintwophi, costwophi
        #### Saves config file as attribute conf, name of parfile as attribute parfile, and name of base section in
        ####     config file as attribute sect
        super().__init__( parfile = parfile, ignore = [], \
                    omegabar = omegabar, tau0 = tau0, theta = theta, iquv0 = iquv0, W = W, k = k, \
                    phi = phi, n = n, outpath = outpath, \
                    far_coeff = far_coeff, etapm = etapm, alphapm = alphapm, \
                    cloud = cloud, iquvF = iquvF, \
                    betas = betas, resume = resume, lastdelta = lastdelta, \
                    verbose = verbose, ftol = ftol, filename = filename, \
                    endfill = endfill, trend = trend, lastdelta2 = lastdelta2)
        
        #### Some extra work on betas attribute, setting beta, tau, and dtau
        
        # If betas is an array, sets beta, tau, and dtau attributes based on first value in array
        if isinstance( self.betas, np.ndarray ):
            self.update_beta( self.betas[0] )
        
        # If betas is None, sets beta, tau, and dtau attributes
        elif self.betas is None:
            self.beta = None
            self.tau  = None
            self.dtau = None
    
    
    ### Main functions for performing calculations ###
    
    def calc_far_coeff(self, ne, freq0, Gam, B, A0, P0, mode='cm' ):
        """
        Calculates the faraday coefficient, gamma_QU/cos(theta) given:
            ne      = electron density [ cm^-3 or m^-3 ]
            freq0   = rest frequency of the line [ Hz ]
            Gamma     = loss rate [ s^-1 ]
            B       = magnetic field strength [Gauss]
            A0      = Einstein A coefficient [ s^-1 ]
            P0      = pump rate into the 0 state [cm^-3 s^-1 or m^-3 s^-1 ]
        Also uses the Doppler width in Hz given in object initialization.
        
        Keyword mode can be set to 'cm' or 'm' to specify units of the given ne and P0 values.
        Default is 'cm'. If set to 'cm', these values will be converted to SI prior to calculation.
        
        Overwrites self.far_coeff.
        """
        # Uses _maser_base_ class method, but hands it the doppler width, W, from the attribute
        super().calc_far_coeff( ne, freq0, Gam, B, A0, P0, self.W, mode=mode )
        
    def run( self, maxiter=100, sim_desc = True ):
        """
        Program to run solver.
        
        Optional parameter maxiter is the maximum number of iterations that the newton_krylov
        solver will perform; if that's exceeded, it will stop the program. Default is 100.
        """
        
        # Determines output path
        cwd = os.getcwd()
        path = '{0}/{1}'.format( cwd, self.outpath )
        
        # If the output path doesn't exist already, it creates it
        if not os.path.exists(path):
            os.makedirs(path)
        print('PRISM.MASER:  Output Path', path )
        
        # Writes sim description file if requested
        if sim_desc:
            self.write_desc(path)
        
        # If checkfile should be written out, begins array of output gamma values to print
        check_out = np.array([])
        
        # Begins iteration across beta values for solving
        for b in range( self.betas.size ):
            
            # If this is the first iteration, creates an initial guess array
            if b == 0:
                
                # If this is not resuming a previous run, that guess is an array of ones
                if not self.resume:
                    lastdelta = np.ones(( self.tau0.size, self.omegabar.size, 3 )).astype(np.longdouble)
                
                # Otherwise, sets that initial guess as the input resume array
                else:
                    lastdelta = self.lastdelta.astype(np.longdouble)
                    if self.trend == 'auto' or self.trend == True:
                        lastdelta2 = self.lastdelta2.astype(np.longdouble)
            
            # Sets beta, tau, and dtau attributes for current beta value
            self.update_beta(  self.betas[ b ] )
            
            
            # Prints feedback if requested
            if self.verbose  == True:
                print('PRISM.MASER: Beginning iteration {0} with beta={1}...'.format(b, self.beta ))
            
            # If the trend fitting is 'auto', calculates residual for both offsets if possible
            if self.trend == 'auto':
                print('         Auto Trend Fitting: Calculating residuals...')
                
                if b > 1 or self.resume:
                    # First calculates the residual with no trend fitting:
                    resid0 = self.inversion_resid( lastdelta )
                
                    # Then calculates the residual with trendfitting
                    trenddelta1 = lastdelta + 0.5*(lastdelta - lastdelta2)
                    resid1 = self.inversion_resid( trenddelta1 )
                    trenddelta2 = lastdelta + (lastdelta - lastdelta2)
                    resid2 = self.inversion_resid( trenddelta2 )
                    trenddelta3 = lastdelta + 1.5*(lastdelta - lastdelta2)
                    resid3 = self.inversion_resid( trenddelta3 )
                    trenddelta4 = lastdelta + 2.*(lastdelta - lastdelta2)
                    resid4 = self.inversion_resid( trenddelta4 )
                    
                    # Makes lists for feedback
                    opt = ['NO', '0.50 x', '1 x', '1.5 x', '2 x']
                    maxes = np.array([ np.abs(resid0).max(), np.abs(resid1).max(), np.abs(resid2).max(), np.abs(resid3).max(), np.abs(resid4).max() ])
                    trendlist = [lastdelta, trenddelta1, trenddelta2, trenddelta3, trenddelta4]
                    
                    # Determines which has a smaller residual 
                    imin = maxes.argmin()
                    print('         Auto Trend Fitting: Smaller Initial Residual with {0} Trend Fitting.'.format(opt[imin]))
                    initdelta = trendlist[imin]
                    
                
                # If two betas haven't been iterated through yet, no trend to fit
                else:
                    print('         Auto Trend Fitting: No trend to fit yet.')
                    initdelta = lastdelta
            
            # Otherwise, if trend fitting is on, just sets last delta to be the trend
            elif self.trend == True:
                print('         Trend Fitting ON.')
                initdelta = lastdelta + 0.5*(lastdelta - lastdelta2)
            
            # IF trend fitting is off, sets initial delta to just be last delta
            else:
                print('         Trend Fitting OFF.')
                initdelta = lastdelta
            
            # Root finding! Finds what values of self.detlas (the dimensionless inversions) 
            #     constitute a solution
            try:
                #print('PRISM.MASER: Input delta data type ',end=" ")
                #print(self.deltas.dtype)
                deltas_new = optimize.newton_krylov( self.inversion_resid, initdelta, maxiter=maxiter, \
                                                          f_tol = self.ftol, verbose=self.verbose )
            
            # If solver converged on a non-solution, prints an error and shunts last delta to a
            #     text file before breaking
            except Exception as e:
                print('ERROR: Solution not found in {0} iterations or otherwise broken.'.format( maxiter ))
                print(e)
                
                # Saves resulting deltas with write_deltas method and breaks
                # self.write_deltas(self.beta, deltas_new, ext='fits', broken=True)
                break

            
            # Prints feedback if requested
            if self.verbose == True:
                print('PRISM.MASER: Iteration {0} with beta={1} Complete.'.format(b, self.beta))
                print('PRISM.MASER: Output data type', deltas_new.dtype)
                print('PRISM.MASER: Writing output to file...')
            
            # Saves resulting deltas with write_deltas method
            self.write_deltas(self.beta, deltas_new, ext='fits')
            
            # New deltas become old for the next iteration
            if self.trend == True or self.trend == 'auto':
                lastdelta2 = lastdelta.copy()
    
            lastdelta = deltas_new.copy()
            self.deltas = lastdelta
            del deltas_new
            
    def update_beta( self, beta ):
        """
        Updates beta value (i.e. the total optical depth of the cloud multiplied by tau0).
        
        Updates object attributes self.beta, self.tau, and self.dtau.
        """
        
        # Saves new beta value as object attribute beta
        self.beta = beta
        
        # Scales tau array appropriately
        self.tau = self.tau0 * self.beta
    
        # Determines the spacing in tau
        self.dtau = self.tau[1] - self.tau[0]
    
    
    ### Functions for analysis ###
            
    def readin(self, beta, ext='txt', updatepars = False ): 
        """
        Program to read in files generated by iterative root finding in __init__ function.
        
        Reads in the -, 0, and + delta arrays for the specified beta from the output directory.
        
        Returns array with shape (T,NV+4k,3) array of delta values. Zeroth axis separates by optical
        depth, tau, first axis separates by frequency, and second axis separates by transition for
        -, 0, and +, resp.
        """
        
        # Makes sure . not provided in requested extension
        if ext.startswith('.'):
            ext = ext[1:]
        
        # Reading in if text file
        if ext == 'txt':
        
            # Determines path names for each delta using desired extension
            dminus_path = '{0}{1}_beta{2}_dminus.{3}'.format(self.outpath, self.filename, beta, ext )
            dzero_path  = '{0}{1}_beta{2}_dzero.{3}'.format(self.outpath, self.filename, beta, ext )
            dplus_path  = '{0}{1}_beta{2}_dplus.{3}'.format(self.outpath, self.filename, beta, ext )
        
            # Reads in minus file
            dminus = np.genfromtxt( dminus_path )
        
            # Reads in zero file
            dzero  = np.genfromtxt( dzero_path )
        
            # Reads in plus file 
            dplus  = np.genfromtxt( dplus_path )
        
        # Reading in if fits file
        elif ext == 'fits':
        
            # Determines path names for single fits file
            outpath = '{0}{1}_beta{2}.{3}'.format(self.outpath, self.filename, beta, ext )
            
            # Opens fits file for reading
            hdu = fits.open( outpath )
            
            # Gets delta arrays from extensions
            dminus = hdu[1].data
            dzero  = hdu[2].data
            dplus  = hdu[3].data
            
            # Updates object attributes from header if updatepars requested
            # Does not overwrite outpath, verbose, resume, trend, lastdelta, or lastdelta2.
            if updatepars:
                
                # Sets aside 0-ext header for easy ref
                hdr = hdu[0].header
                
                # Reconstruct omegabar array from header keys. Assumes omegabar is centered on omega_0
                AFbins = hdr['AFbins']
                dAF = hdr['AFres']
                Nplus = ( AFbins - 1 ) / 2
                self.omegabar = np.linspace( -Nplus, Nplus, AFbins ).astype(np.longdouble) * dAF
                
                # Reconstructs tau0 assuming tau0 is fraction of cloud transversed from 0 to 1
                self.tau0 = np.linspace( 0, 1, hdr['taubins'] ).astype(np.longdouble)
                
                # Retrieves theta
                self.theta = hdr['theta']
                
                # Reconstructs iquv0
                self.iquv0 = np.array([ hdr['i0'], hdr['q0'], hdr['u0'], hdr['v0'] ])
                
                # Sets W, k, phi, and farcoeff directly
                self.W = hdr['Doppler']
                self.k = hdr['k']
                self.phi = hdr['phi']
                self.far_coeff = hdr['farcoeff']
                
                # Sets eta p/m and alpha p/m
                self.etap = hdr['etap']
                self.etam = hdr['etam']
                self.alphap = hdr['alphap']
                self.alpham = hdr['alpham']
                
                # Saves n and endfill
                self.n = hdr['nexp']
                self.endfill = hdr['endfill']
                
                # Sets cloud and ray2 stuff
                self.cloud = hdr['cloud']
                if self.cloud == 2:
                    self.iquvF = np.array([ hdr['iF'], hdr['qF'], hdr['uF'], hdr['vF'] ])
                else:
                    self.iquvF = None
                
                # Saves beta and ftol
                self.ftol = hdr['ftol']
                
                # Gets fcalc info if in the header
                if 'ne' in hdr.keys():
                    self.fccalc = True
                    self.ne = hdr['ne']
                    self.P0 = hdr['P0']
                    self.freq0 = hdr['AF0']
                    self.Gamma = hdr['Gamma']
                    self.B = hdr['B']
                    self.A0 = hdr['A0']
                    
                # Otherwise, assumes fccoeff set manually
                else:
                    self.fccalc = False
                
                # Updates sin and cos
                self.sintheta = sin(self.theta)
                self.costheta = cos(self.theta)
                self.sintwophi = sin(2.*self.phi)
                self.costwophi = cos(2.*self.phi)
        
                # Updates beta
                self.update_beta( float(beta) )
            
            # Closes fits file
            hdu.close()
        
        return np.dstack(( dminus, dzero, dplus ))
        
    def stokes(self, verbose = False ):
        """
        Program that calculates the dimensionless stokes values, fractional polarizations, and EVPA
        for a given inversion solution.
        
        Prior to calling, the following attributes should be set/up to date:
            
            deltas          NumPy Array of shape (T, NV, 3)
                                The dimensionless inversion solution for the given parameter set.
                                Can be read in from file. T is the number of bins along the line of
                                sight, NV is the number of bins in omegabar. Final axis indicates
                                the transition, separated as delta^-, delta^0, delta^+.
            
            dtau            Float
                                The bin width along optical depth. Depends on both resolution along
                                line of sight and the total optical depth, beta. Updated by method 
                                update_beta. Is *not* modified by updatepars option in readin method.
            
            far_coeff       Float
                                Unitless value gives -gamma_QU / cos(theta). Can either be specified 
                                explicitly on object initialization, or calculated from components 
                                using the calc_far_coeff method. *IS* updated if the updatepars
                                option is used when readin in a deltas solution from a fits file.
                                
        
        Other object attributes used by this method that are set on object initialization:
        
            theta, costheta, sintheta, phi, costwophi, sintwophi, etap, etam, tau0, cloud, iquv0, 
            iquvF, k
            
        Optional Parameters:
            
            verbose         Boolean
                                [ Default = False ]
                                Whether to print feedback to terminal at various stages of the process.
        
        Object Attributes Created/Updated by This Method:
            
            stoki           NumPy array of shape (T,NV-2k)
                                Unitless Stokes i corresponding to the deltas solution.
            
            stokq           NumPy array of shape (T,NV-2k)
                                Unitless Stokes q corresponding to the deltas solution.
            
            stoku           NumPy array of shape (T,NV-2k)
                                Unitless Stokes u corresponding to the deltas solution.
            
            stokv           NumPy array of shape (T,NV-2k)
                                Unitless Stokes v corresponding to the deltas solution.
            
            mc              NumPy array of shape (T,NV-2k)
                                Fractional circular polarization for the deltas solution. Calculated
                                as the ratio Stokes v / i. Does preserve sign of circular polarization.
            
            ml              NumPy array of shape (T,NV-2k)
                                Fractional linear polarization for the deltas solution. Does not 
                                preserve the direction of linear polarization.
            
            evpa            NumPy array of shape (T,NV-2k)
                                Electric vector position angle of the linear polarization at each
                                point in the solution grid. Calculated as 0.5 * arctan2( u, q ).
                                
            
        """
        
        # First separates out the plus, 0, and minus components of delta. These arrays have shape 
        #    (T, NV+4k)
        delta_m = self.deltas[:,:,0]
        delta_0 = self.deltas[:,:,1]
        delta_p = self.deltas[:,:,2]
        
        # Then separates out end stokes values
        i0, q0, u0, v0 = self.iquv0
        if self.cloud == 2:
            iF, qF, uF, vF = self.iquvF
        
        # simplify k name
        k = self.k
        
        if verbose:
            # Sets appropriate print options
            np.set_printoptions(precision=4, linewidth=180)
            print('STOKES TEST:')
            print('    tau min:', tau[0], '   tau max:', tau[-1] )
            print('    dtau: ', dtau )
        
        
        
        # Splits here for 1 directional integration versus 2-directional ray
        # First for a 1-directional ray
        if self.cloud == 1:
            
            # First calculates unitless gain matrix components. These arrays have shape (T,NV+2k)
            gamma_I = 2.*delta_0[:,k:-k] * self.sintheta**2 + (1.+self.costheta**2) * \
                                         ( self.etap * delta_p[:,2*k:] + self.etam * delta_m[:,:-2*k] )
            A = - ( self.etap * delta_p[:,2*k:] + self.etam * delta_m[:,:-2*k] - 2. * delta_0[:,k:-k] ) \
                                                                                    * self.sintheta**2
            gamma_Q = A * self.costwophi
            gamma_U = A * self.sintwophi
            gamma_V = 2. * (self.etap * delta_p[:,2*k:] - self.etam * delta_m[:,:-2*k] )*self.costheta
            gamma_QU = - self.far_coeff * self.costheta * np.ones( gamma_I.shape )
        
        
            # Prints test output if verbose
            if verbose:
                print('    gamma_I: ', gamma_I[:,verbose+k])
                
            # Begins iterating through tau for the sums
            # Starts with tau=0, which should be 0 because there's no width to be integrated yet
            GI = np.zeros( gamma_I[0].shape )
            GQ = np.zeros( gamma_I[0].shape )
            GU = np.zeros( gamma_I[0].shape )
            GV = np.zeros( gamma_I[0].shape )
            GQU= np.zeros( gamma_I[0].shape )
            
            # Then begins iterating through remaining tau bins i using trapezoidal rule for numerical integ
            for i in range( 1, self.tau.size ):
                
                # Calculates sums for that particular value of tau of the values that come between
                #     tau[0] and tau[i]
                GIi  = 0.5*gamma_I[0,:]  + gamma_I[1:i,:].sum(axis=0)  + 0.5*gamma_I[i,:]
                GQi  = 0.5*gamma_Q[0,:]  + gamma_Q[1:i,:].sum(axis=0)  + 0.5*gamma_Q[i,:]
                GUi  = 0.5*gamma_U[0,:]  + gamma_U[1:i,:].sum(axis=0)  + 0.5*gamma_U[i,:]
                GVi  = 0.5*gamma_V[0,:]  + gamma_V[1:i,:].sum(axis=0)  + 0.5*gamma_V[i,:]
                GQUi = 0.5*gamma_QU[0,:] + gamma_QU[1:i,:].sum(axis=0) + 0.5*gamma_QU[i,:]
                
                GI = np.vstack(( GI, GIi ))
                GQ = np.vstack(( GQ, GQi ))
                GU = np.vstack(( GU, GUi ))
                GV = np.vstack(( GV, GVi ))
                GQU = np.vstack(( GQU, GQUi ))
                
                # Prints test output if verbose
            if verbose: # i == tau.size-1 and 
                print()
                print('    gamma_I sum: ', GI[:,verbose+k])
             
                
            # These are only sums. Multiplies these GX arrays by self.dtau before continuing
            GI = GI*self.dtau
            GQ = GQ*self.dtau
            GU = GU*self.dtau
            GV = GV*self.dtau
            GQU = GQU*self.dtau
            
            # Deletes gamma arrays and GSi now that we're done with them
            del gamma_I, gamma_Q, gamma_U, gamma_V, gamma_QU, A
            del GIi, GQi, GUi, GVi, GQUi
            
            # Prints test output if verbose
            if verbose:
                # Sets appropriate print options
                print()
                print('    GAMMA_I: ', GI[:,verbose+k])
            
            # Now that integrated Gammas are calculated, calculates the resulting unitless stokes 
            #     values at tau.
            # Begins by setting stokes i as initial values stokes0, i.e. the n=0 terms constant over 
            #    optical depth and frequency. Array shape is (4,T,NV+2k)
            scratch1 = np.ones( GI.shape )
            stokes0 = np.stack((i0*scratch1, q0*scratch1, u0*scratch1, v0*scratch1))
            stokes = stokes0.copy()
            
            # Creates integrated Gamma array. Has shape (4,4,T,NV+2k)
            scratch0 = np.zeros( GI.shape )
            Grow0 = np.stack(( GI,      -GQ,      -GU,      -GV ))
            Grow1 = np.stack((-GQ,       GI,      GQU, scratch0 ))
            Grow2 = np.stack((-GU,     -GQU,       GI, scratch0 ))
            Grow3 = np.stack((-GV, scratch0, scratch0,       GI ))
            Garray = np.stack(( Grow0, Grow1, Grow2, Grow3 ))
            
            # Deletes integrated GSTokes sub-arrays and Grows since we're done with them now
            del GI, GQ, GU, GV, GQU, scratch1, scratch0
            del Grow0, Grow1, Grow2, Grow3
            
            
            # Begins looping through n = 1-10 to calculate and add terms onto stokes array
            for n in range(1,self.n + 1):
                
                
                # If this is the first loop, just sets gamma product to be a copy of Garray
                if n == 1:
                    Gproduct = Garray.copy()
                
                # Otherwise, multiplies Garray by Gproduct again
                else:
                    Gproduct = np.matmul( Gproduct, Garray, axes=[(0,1),(0,1),(0,1)] )
                
                # Multiplies the Gproduct by the incoming radiation seed, stokes0/stokesF
                term_n = np.matmul( Gproduct, self.iquv0, axes=[(0,1),(0,),(0,)])
                
                # Divides that term by n! and adds result onto running stokes calculation, stokes
                if n <= 170:
                    stokes += ( term_n / float(factorial(n)) )
                else:
                    tempterm = ( term_n / float(factorial(170)) )
                    stokes  += tempterm * float( factorial(170)/factorial(n) )
            
            # Deletes Gproduct and Garray, now that we're done with the stokes calculation
            del Garray, Gproduct, term_n
            if self.n > 170:
                del tempterm
            
            
            # After calculation, unpacks stokes
            stoki, stokq, stoku, stokv = stokes
            
            # Prints test output if verbose
            if verbose:
                # Sets appropriate print options
                print()
                print('    StokesI: ', stoki[:,verbose+k])
            
             
            
            
            
        # Otherwise, if this is a 2-dimensional integration
        elif self.cloud == 2:
            
            # First calculates unitless gain matrix components
            # gamma_I and gamma_Q terms same in both directions; calculates those first. Array shape (T, NV+2k)
            gamma_I = 2.*delta_0[:,k:-k] * self.sintheta**2 + (1.+self.costheta**2) * \
                                         ( self.etap * delta_p[:,2*k:] + self.etam * delta_m[:,:-2*k] )
            A = - ( self.etap * delta_p[:,2*k:] + self.etam * delta_m[:,:-2*k] - 2. * delta_0[:,k:-k] ) \
                                                                                    * self.sintheta**2
            gamma_Q = A * self.costwophi
            
            
            # Calculates gamma_u, gamma_v, and gamma_qu for Ray 1. These arrays have shape (T,NV+2k)
            gamma_U1 = A * self.sintwophi
            gamma_V1 = 2. * (self.etap * delta_p[:,2*k:] - self.etam * delta_m[:,:-2*k] )*self.costheta
            gamma_QU1 = - self.far_coeff * self.costheta * np.ones( gamma_I.shape )
            
            # Then calculates gamma_u, gamma_v, and gamma_qu for Ray 2. These arrays have shape (T,NV+2k)
            gamma_U2 = - 1.0 * gamma_U1
            gamma_V2 = - 1.0 * gamma_V1
            gamma_QU2 = -1.0 * gamma_QU1
            
            #print('Preparing for gain matrix integration')
            # Begins iterating through tau for the sums
            # Starts with tau=0, which should be 0 because there's no width to be integrated yet
            # 1 is the direction from tau[0] to tau[i] and 2 is the direction from tau[T-1] to tau[i]
            # Iterating through ray 2 backwards, so this is the last column
            GI1 = np.zeros( gamma_I[0].shape )
            GQ1 = np.zeros( gamma_I[0].shape )
            GU1 = np.zeros( gamma_I[0].shape )
            GV1 = np.zeros( gamma_I[0].shape )
            GQU1= np.zeros( gamma_I[0].shape )
            GI2 = np.zeros( gamma_I[0].shape )
            GQ2 = np.zeros( gamma_I[0].shape )
            GU2 = np.zeros( gamma_I[0].shape )
            GV2 = np.zeros( gamma_I[0].shape )
            GQU2= np.zeros( gamma_I[0].shape )
            #print('Integrating gain matrix')
            # Then begins iterating through remaining tau bins i using trapezoidal rule for numerical integ
            for i in range( 1, self.tau.size ):
                
                # Calculates sums for that particular value of tau of the values that come between
                #     tau[0] and tau[i] for ray 1
                GI1i  = 0.5*gamma_I[0,:]   + gamma_I[1:i,:].sum(axis=0)   + 0.5*gamma_I[i,:]
                GQ1i  = 0.5*gamma_Q[0,:]   + gamma_Q[1:i,:].sum(axis=0)   + 0.5*gamma_Q[i,:]
                GU1i  = 0.5*gamma_U1[0,:]  + gamma_U1[1:i,:].sum(axis=0)  + 0.5*gamma_U1[i,:]
                GV1i  = 0.5*gamma_V1[0,:]  + gamma_V1[1:i,:].sum(axis=0)  + 0.5*gamma_V1[i,:]
                GQU1i = 0.5*gamma_QU1[0,:] + gamma_QU1[1:i,:].sum(axis=0) + 0.5*gamma_QU1[i,:]
                
                # Calculates sums for that particular value of tau of the values that come between
                #     tau[i] and tau[T-1] for ray 2
                # This is being calculated backwards, so this is column -(i+1) for ray 2 
                GI2i  = 0.5*gamma_I[-1,:]   + gamma_I[-i:-1,:].sum(axis=0)  + 0.5*gamma_I[-i-1,:]
                GQ2i  = 0.5*gamma_Q[-1,:]   + gamma_Q[-i:-1,:].sum(axis=0)  + 0.5*gamma_Q[-i-1,:]
                GU2i  = 0.5*gamma_U2[-1,:]  + gamma_U2[-i:-1,:].sum(axis=0) + 0.5*gamma_U2[-i-1,:]           
                GV2i  = 0.5*gamma_V2[-1,:]  + gamma_V2[-i:-1,:].sum(axis=0) + 0.5*gamma_V2[-i-1,:]         
                GQU2i = 0.5*gamma_QU2[-1,:] + gamma_QU2[-i:-1,:].sum(axis=0)+ 0.5*gamma_QU2[-i-1,:]   
                
                # Adds the ith row onto the Gamma arrays for ray 1
                GI1 = np.vstack(( GI1, GI1i ))
                GQ1 = np.vstack(( GQ1, GQ1i ))
                GU1 = np.vstack(( GU1, GU1i ))
                GV1 = np.vstack(( GV1, GV1i ))
                GQU1 = np.vstack(( GQU1, GQU1i ))
                
                # Adds the ith row onto the Gamma arrays for ray q; technically the -(i+1) index for ray 2
                #   so does a reverse stack
                GI2 = np.vstack(( GI2i, GI2 ))
                GQ2 = np.vstack(( GQ2i, GQ2 ))
                GU2 = np.vstack(( GU2i, GU2 ))
                GV2 = np.vstack(( GV2i, GV2 ))
                GQU2 = np.vstack(( GQU2i, GQU2 ))
            
            # Prints test output if verbose
            if verbose:  # i == tau.size-1 and 
                print()
                print('    gamma_I1 sum: ', GI1[:,verbose+k])
                print('    gamma_I2 sum: ', GI2[:,verbose+k])
            
            # These are only sums. Multiplies these GX1 & GX2 arrays by self.dtau 
            GI1 = GI1*self.dtau
            GQ1 = GQ1*self.dtau
            GU1 = GU1*self.dtau
            GV1 = GV1*self.dtau
            GQU1 = GQU1*self.dtau
            GI2 = GI2*self.dtau
            GQ2 = GQ2*self.dtau
            GU2 = GU2*self.dtau
            GV2 = GV2*self.dtau
            GQU2 = GQU2*self.dtau
            
            # Deletes gamma arrays and GSi now that we're done with them
            del gamma_I, gamma_Q, gamma_U1, gamma_V1, gamma_QU1, gamma_U2, gamma_V2, gamma_QU2, A
            del GI1i, GQ1i, GU1i, GV1i, GQU1i, GI2i, GQ2i, GU2i, GV2i, GQU2i
            
            
            # Prints test output if verbose
            if verbose:
                print()
                print('    GAMMA_I1: ', GI1[:,verbose+k])
                print('    GAMMA_I2: ', GI2[:,verbose+k])
                        
            # Now that integrated Gammas are calculated, calculates the resulting unitless stokes 
            #     values at tau.
            
            # Creates some scratch arrays that can be used for both directions
            scratch1 = np.ones( GI1.shape )
            scratch0 = np.zeros( GI1.shape )
            
            # Begins by setting stokes i as initial values stokes0, i.e. the n=0 terms constant over 
            #    optical depth and frequency. Array shape is (4,T,NV+2k)
            # Starts with iquv0 for direction 1
            stokes0 = np.stack((i0*scratch1, q0*scratch1, u0*scratch1, v0*scratch1))
            stokes1 = stokes0.copy()
            # Then does iquvF for direction 2
            stokesF = np.stack((iF*scratch1, qF*scratch1, uF*scratch1, vF*scratch1))
            stokes2 = stokesF.copy()
            
            # Creates integrated Gamma array. Has shape (4,4,T,NV+2k)
            # Does this first for Direction 1:
            G1row0 = np.stack(( GI1,     -GQ1,     -GU1,     -GV1 ))
            G1row1 = np.stack((-GQ1,      GI1,     GQU1, scratch0 ))
            G1row2 = np.stack((-GU1,    -GQU1,      GI1, scratch0 ))
            G1row3 = np.stack((-GV1, scratch0, scratch0,      GI1 ))
            G1array = np.stack(( G1row0, G1row1, G1row2, G1row3 ))
            # Then does the same for direction 2:
            G2row0 = np.stack(( GI2,     -GQ2,     -GU2,     -GV2 ))
            G2row1 = np.stack((-GQ2,      GI2,     GQU2, scratch0 ))
            G2row2 = np.stack((-GU2,    -GQU2,      GI2, scratch0 ))
            G2row3 = np.stack((-GV2, scratch0, scratch0,      GI2 ))
            G2array = np.stack(( G2row0, G2row1, G2row2, G2row3 ))
            
            # Deletes integrated GSTokes sub-arrays and Grows since we're done with them now
            del GI1, GQ1, GU1, GV1, GQU1, GI2, GQ2, GU2, GV2, GQU2, scratch1, scratch0
            del G1row0, G1row1, G1row2, G1row3, G2row0, G2row1, G2row2, G2row3
            
            # Begins looping through n = 1-10 to calculate and add terms onto stokes array
            for n in range(1,self.n + 1):
                
                # If this is the first loop, just sets gamma product to be a copy of Garray
                if n == 1:
                    G1product = G1array.copy()
                    G2product = G2array.copy()
                
                # Otherwise, multiplies Garray by Gproduct again
                else:
                    G1product = np.matmul( G1product, G1array, axes=[(0,1),(0,1),(0,1)] )
                    G2product = np.matmul( G2product, G2array, axes=[(0,1),(0,1),(0,1)] )
                
                # Multiplies the Gproduct by the incoming radiation seed, stokes0/stokesF
                term1_n = np.matmul( G1product, self.iquv0, axes=[(0,1),(0,),(0,)])
                term2_n = np.matmul( G2product, self.iquvF, axes=[(0,1),(0,),(0,)])
                
                # Divides that term by n! and adds result onto running stokes calculation, stokes
                if n <= 170:
                    stokes1 += ( term1_n / float(factorial(n)) )
                    stokes2 += ( term2_n / float(factorial(n)) )
                else:
                    tempterm1 = term1_n / float(factorial(170))
                    tempterm2 = term2_n / float(factorial(170))
                    stokes1 += tempterm1 * float( factorial(170)/factorial(n) )
                    stokes2 += tempterm2 * float( factorial(170)/factorial(n) )
            
            # Deletes Gproduct and Garray, now that we're done with the stokes calculation
            del G1array, G2array, G1product, G2product, term1_n, term2_n
            if self.n > 170:
                del tempterm1, tempterm2
            
            # After calculation, unpacks stokes
            stoki1, stokq1, stoku1, stokv1 = stokes1
            stoki2, stokq2, stoku2, stokv2 = stokes2
            
            # Finally, calculates the average of the stokes values from both arrays at each
            #     frequency and optical depth
            # UPDATED: Summing instead of averaging. As of bw10, Ray 2 no longer being flipped in velocity/frequency.
            #     Stokes u and v still being flipped in orientation.
            stoki = ( stoki1 + stoki2 )
            stokq = ( stokq1 + stokq2 )
            stoku = ( stoku1 - stoku2 )
            stokv = ( stokv1 - stokv2 )
            
        # Stacks output arrays and returns
        # stokes_out = np.dstack(( stoki, stokq, stoku, stokv ))
        # return stokes_out
        
        # In lieu of returning stokes arrays, sets arrays as object attributes
        self.stoki = stoki
        self.stokq = stokq
        self.stoku = stoku
        self.stokv = stokv
        
        # Calculates fractional circular and linear pol, and pol angle
        self.mc = self.stokv / self.stoki
        self.ml = np.sqrt( self.stokq**2 + self.stoku**2 ) / self.stoki
        self.evpa = 0.5 * np.arctan2( self.stoku, self.stokq )
        
    def cloud_end_stokes(self, betas, ext='fits', tau_idx = -1, saveas = None, overwrite = False, verbose = True ):
        """
        Calculates the dimensionless stokes values, fractional polarizations, and EVPA at the end of
        the cloud for a variety of total optical depths, beta.
        
        Prior to calling, the following attributes should be set/up to date:
            
            far_coeff       Float
                                Unitless value gives -gamma_QU / cos(theta). Can either be specified 
                                explicitly on object initialization, or calculated from components 
                                using the calc_far_coeff method. *IS* updated if the updatepars
                                option is used when readin in a deltas solution from a fits file.
                                
        
        Other object attributes used by this method that are set on object initialization:
        
            theta, costheta, sintheta, phi, costwophi, sintwophi, etap, etam, tau0, cloud, iquv0, 
            iquvF, k, filename, outpath
            
        Required Parameters:
            
            betas           1D NumPy array
                                The values of total optical depth, beta, for which the stokes
                                values are desired. Solution files should already exist for all
                                specified values in the outpath, of file extension indicated by
                                ext. (Of size B, for comparison with array attributes set below.)
        
        Optional Parameters:
            
            ext             String ('fits' or 'txt')
                                [ Default = 'fits' ]
                                The file extension of the output inversion solutions in the 
                                outpath. All beta solutions should use the same file extension.
            
            tau_idx         Integer
                                [ Default = -1 ]
                                The index within the cloud at which the solution will be retained. 
                                To use the solution at the far end of the cloud (i.e. where the
                                ray exits the cloud in a single ray solution), use tau_idx = -1. 
                                To use the solution at the near end of the cloud (i.e. where the
                                ray enters the cloud in a single ray solution), use tau_idx = 0.
                                Latter should only matter if a 2-ray solution with different 
                                rays.
            
            saveas          String or None
                                [ Default = None ]
                                If provided as string, will save the produced stokes and polarization
                                arrays to files in the outpath, with the file name given in the string.
                                Results will be saved as a fits file. String name given by saveas does
                                not need to end in a '.fits' suffix.
                                The resulting fits file will have 8 extensions - the 0th extension
                                contains a header with basic information on the results, the tau bin,
                                and the values of beta, while the remaining 7 extensions contain the 
                                data arrays for stokes i, stokes q, stokes u, stokes v, mc, ml, and
                                evpa, respectively.
            
            overwrite       Boolean
                                [ Default = False ]
                                Whether to overwrite any existing fits file with the same name when 
                                creating the output (True) or not (False). Used only if saveas is not
                                None.
                                
            verbose         Boolean
                                [ Default = True ]
                                Whether to print feedback to terminal at various stages of the process.
        
        Object Attributes Created/Updated by This Method:
            
            tau_idx         Integer
                                Saved directly from user input.
                                
            stacked_stoki   NumPy array of shape (B,NV-2k)
                                Unitless Stokes i at the end of a cloud at each optical depth as a 
                                function of frequency.
            
            stacked_stokq   NumPy array of shape (B,NV-2k)
                                Unitless Stokes q at the end of a cloud at each optical depth as a 
                                function of frequency.
            
            stacked_stoku   NumPy array of shape (B,NV-2k)
                                Unitless Stokes u at the end of a cloud at each optical depth as a 
                                function of frequency.
            
            stacked_stokv   NumPy array of shape (B,NV-2k)
                                Unitless Stokes v at the end of a cloud at each optical depth as a 
                                function of frequency.
            
            stacked_mc      NumPy array of shape (B,NV-2k)
                                Fractional circular polarization at the end of a cloud at each 
                                optical depth as a function of frequency. Calculated as the ratio 
                                Stokes v / i. Does preserve sign of circular polarization.
            
            stacked_ml      NumPy array of shape (B,NV-2k)
                                Fractional linear polarization at the end of a cloud at each optical 
                                depth as a function of frequency. Does not preserve the direction of 
                                linear polarization.
            
            stacked_evpa    NumPy array of shape (B,NV-2k)
                                Electric vector position angle of the linear polarization at each
                                point in the solution grid. Calculated as 0.5 * arctan2( u, q ).
                                
        """
        
        # Overrites betas object with provided attribute
        self.betas = np.array( betas ).astype(float)
        
        # Saves tau_idx as attribute
        self.tau_idx = tau_idx
        
        # Initializes output objects
        self.stacked_stoki = None
        self.stacked_stokq = None
        self.stacked_stoku = None
        self.stacked_stokv = None
        self.stacked_mc    = None
        self.stacked_ml    = None
        self.stacked_evpa  = None
        
        # Begins iterating through beta values
        for i, beta in enumerate(betas):
            
            # Prints output if verbose
            if verbose:
                print('  -- Loading beta = {0}...'.format(beta))
            
            # Reads file to get deltas array
            self.deltas = self.readin( str( round( beta, 1 )), ext=ext )
            
            # Updates dtau and other values associated with beta
            self.update_beta( float(beta) )
            
            # Calculates stokes, mc, ml, and evpa for the deltas solution
            self.stokes( verbose = False )
            
            # Extracts desired row from stokes calculation for this beta and adds to stacked array
            if i != 0:
                self.stacked_stoki = np.vstack(( self.stacked_stoki, self.stoki[tau_idx,:] ))
                self.stacked_stokq = np.vstack(( self.stacked_stokq, self.stokq[tau_idx,:] ))
                self.stacked_stoku = np.vstack(( self.stacked_stoku, self.stoku[tau_idx,:] ))
                self.stacked_stokv = np.vstack(( self.stacked_stokv, self.stokv[tau_idx,:] ))
                self.stacked_mc    = np.vstack(( self.stacked_mc   , self.mc[   tau_idx,:] ))
                self.stacked_ml    = np.vstack(( self.stacked_ml   , self.ml[   tau_idx,:] ))
                self.stacked_evpa  = np.vstack(( self.stacked_evpa , self.evpa[ tau_idx,:] ))
            else:
                self.stacked_stoki = np.array( self.stoki[tau_idx,:] )
                self.stacked_stokq = np.array( self.stokq[tau_idx,:] )
                self.stacked_stoku = np.array( self.stoku[tau_idx,:] )
                self.stacked_stokv = np.array( self.stokv[tau_idx,:] )
                self.stacked_mc    = np.array( self.mc[   tau_idx,:] )
                self.stacked_ml    = np.array( self.ml[   tau_idx,:] )
                self.stacked_evpa  = np.array( self.evpa[ tau_idx,:] )
            
            # Clears out the single-tau attributes
            del self.stoki, self.stokq, self.stoku, self.stokv, self.mc, self.ml, self.evpa
        
        # Saves, if requested
        if saveas is not None and isinstance( saveas, str ):
            
            # Makes path for file to save and makes sure the file name ends in .fits extension
            savepath = '{0}{1}'.format( self.outpath, saveas )
            if not savepath.lower().endswith('.fits'):
                savepath = '{0}.fits'.format(savepath)
            
            # Makes primary HDU with no data
            prime_hdu = fits.PrimaryHDU()
            
            # Populates primary header with info these stokes arrays
            prime_hdu.header['AFmin'] = ( self.omegabar[0+self.k], 'Angular Freq Min for Stokes Arrays [s^-1]' )
            prime_hdu.header['AFmax'] = ( self.omegabar[-1-self.k], 'Angular Freq Max for Stokes Arrays [s^-1]' )
            prime_hdu.header['AFres'] = ( self.omegabar[1]-self.omegabar[0], 'Angular Freq Resolution [s^-1]' )
            prime_hdu.header['AFbins'] = ( self.omegabar.size, 'Total Angular Freq Bins' )
            prime_hdu.header['AFdata'] = ( self.omegabar.size - 2*self.k, 'Angular Freq Bins for Stokes Data' )
            prime_hdu.header['k'] = ( self.k, 'Zeeman splitting [bins]' )
            prime_hdu.header['taures'] = ( self.tau0.size, 'Number of Tau Resolution Bins along LoS' )
            prime_hdu.header['tauidx'] = ( tau_idx, 'Index along tau of Enclosed Stokes' )
            prime_hdu.header['betaN'] = ( self.betas.size, 'Number of Optical Depths' )
            prime_hdu.header['betamin'] = ( self.betas[0], 'Min of Optical Depths' )
            prime_hdu.header['betamax'] = ( self.betas[-1], 'Max of Optical Depths' )
            
            
            # Populates primary header with other info about calculation
            prime_hdu.header['cloud'] = ( self.cloud, 'number of rays' )
            prime_hdu.header['Doppler'] = ( self.W, 'Doppler width [s^-1]' )
            prime_hdu.header['Zeeman'] = ( (self.omegabar[1]-self.omegabar[0])*float(self.k), 'Zeeman splitting [s^-1]' )
            prime_hdu.header['theta'] = ( self.theta, 'B field angle [rad]' )
            prime_hdu.header['phi'] = ( self.phi, 'Sky angle [rad]' )
            prime_hdu.header['etap'] = ( self.etap, '|d^+|^2 / |d^0|^2' )
            prime_hdu.header['etam'] = ( self.etam, '|d^-|^2 / |d^0|^2' )
            prime_hdu.header['alphap'] = ( self.alphap, 'P^+ / P^0' )
            prime_hdu.header['alpham'] = ( self.alpham, 'P^- / P^0' )
            prime_hdu.header['i0'] = ( self.iquv0[0], 'Ray 1 initial Stokes i' )
            prime_hdu.header['q0'] = ( self.iquv0[1], 'Ray 1 initial Stokes q' )
            prime_hdu.header['u0'] = ( self.iquv0[2], 'Ray 1 initial Stokes u' )
            prime_hdu.header['v0'] = ( self.iquv0[3], 'Ray 1 initial Stokes v' )
            if self.cloud == 2:
                prime_hdu.header['iF'] = ( self.iquvF[0], 'Ray 2 initial Stokes i' )
                prime_hdu.header['qF'] = ( self.iquvF[1], 'Ray 2 initial Stokes q' )
                prime_hdu.header['uF'] = ( self.iquvF[2], 'Ray 2 initial Stokes u' )
                prime_hdu.header['vF'] = ( self.iquvF[3], 'Ray 2 initial Stokes v' )
            prime_hdu.header['endfill'] = ( self.endfill, 'Mode for handling freq edges' )
            prime_hdu.header['farcoeff'] = ( self.far_coeff, '-gamma_qu/cos(theta)' )
            prime_hdu.header['nexp'] = ( self.n, 'Number of Expansion Terms' )
            prime_hdu.header['ftol'] = ( self.ftol, 'Tolerance for convergence' )
            if self.fccalc:
                prime_hdu.header['ne'] = ( self.ne, 'Electron number density [m^-3]' )
                prime_hdu.header['AF0'] = ( self.freq0, 'Angular frequency at line center [s^-1]' )
                prime_hdu.header['Gamma'] = ( self.Gamma, 'Loss rate [s^-1]' )
                prime_hdu.header['B'] = ( self.B, 'Magnetic field strength [G]' )
                prime_hdu.header['A0'] = ( self.A0, 'Einstein A coeff [s^-1]' )
                prime_hdu.header['P0'] = ( self.P0, 'Pi Pump rate [m^-3 s^-1]' )
            
            # Saves array of betas values as data of primary hdu
            prime_hdu.data = betas
               
            # Makes HDU for each stokes array
            ext1 = fits.ImageHDU( self.stacked_stoki.astype( np.double ) )
            ext2 = fits.ImageHDU( self.stacked_stokq.astype( np.double ) )
            ext3 = fits.ImageHDU( self.stacked_stoku.astype( np.double ) )
            ext4 = fits.ImageHDU( self.stacked_stokv.astype( np.double ) )
            ext5 = fits.ImageHDU( self.stacked_mc.astype(    np.double ) )
            ext6 = fits.ImageHDU( self.stacked_ml.astype(    np.double ) )
            ext7 = fits.ImageHDU( self.stacked_evpa.astype(  np.double ) )
            
            # Makes HDU list with each hdu as an extension
            hdu = fits.HDUList([ prime_hdu, ext1, ext2, ext3, ext4, ext5, ext6, ext7 ])
            
            # Labeling each
            extnames = ['stokesi', 'stokesq', 'stokesu', 'stokesv', 'mc', 'ml', 'evpa' ]
            for i in range(1,8):
                hdu[0].header['EXT{0}'.format(i)] = (extnames[i-1], 'Data stored in ext {0}'.format(i))
                hdu[i].name = extnames[i-1]
            
            # Writes hdulist to file
            hdu.writeto( savepath, overwrite = overwrite )
            
            # Prints feedback if requested
            if self.verbose == True:
                print('PRISM.MASER: Stokes file {0} written.'.format( savepath ) )
            
    def read_cloud_end_stokes(self, filename, verbose = True ):
        """
        Reads in fits file created by method cloud_end_stokes using saveas option and updates object attributes
        accordingly. 
        
        Required Parameters:
            
            filename        String
                                Name of the fits file to which the calculated stokes values were saved by
                                cloud_end_stokes method. Assumed to be in path specified by object attribute
                                outpath.
        
        Optional Parameters:
                                
            verbose         Boolean
                                [ Default = True ]
                                Whether to print feedback to terminal at various stages of the process.
        
        Updates Attributes:
            
            tau_idx
            betas
            stacked_stokesi
            stacked_stokesq
            stacked_stokesu
            stacked_stokesv
            stacked_mc
            stacked_ml
            stacked_evpa
        
        
        Other Functionality:
            
            Checks other attributes stored in fits file header against object attributes, and raises a 
            warning if there is disagreement (but will still run).
        
        """
        
        # File assumed to be within the outpath
        filepath = '{0}{1}'.format( self.outpath, filename )
        if not os.path.exists(filepath):
            
            # If file is not in the outpath, checks from current directory
            if os.path.exists(filename):
                print('    Warning: File {0} not found in outpath {1}, but found in current directory.'.format(filename, self.outpath))
                print('             Using file in current directory.')
                filepath = filename
            
            # if file is not in outpath or current directory
            else:
                raise FileNotFoundError('Files {0} or {1} not found.'.format(filepath, filename))
        
        # Opens file in such a way that it will close automatically when over
        with fits.open(filepath) as hdu:
            
            
            
            #### Checks parameters from file against object attributes ####
            if verbose:
            
                # Makes warning string templates
                warning_temp_line = '    MASER.READ_CLOUD_END_STOKES WARNING:  Parameter {0} in file does not match object attribute. (Diff : {1:.2e})'
                
                # Starts with k, since that'll affect the omegabar arrays
                if hdu[0].header['k'] != self.k:
                    print( warning_temp_line1.format( 'k' ) )
                    print( warning_temp_line2.format( hdu[0].header['k'], self.k, hdu[0].header['k'] - self.k ) )
            
                # Then checks omegabar values
                check_dict = OrderedDict([ ( 'AFmin' , self.omegabar[0+self.k] ), \
                                           ( 'AFmax' , self.omegabar[-1-self.k] ), \
                                           ( 'AFres' , self.omegabar[1]-self.omegabar[0] ), \
                                           ( 'AFbins', self.omegabar.size ), \
                                           ( 'AFdata', self.omegabar.size - 2*self.k ) ])
                for key in check_dict.keys():
                    if hdu[0].header[key] != check_dict[key]:
                        print( warning_temp_line.format( key , hdu[0].header[key] - check_dict[key]) )
            
                # Checks tau and beta values
                check_dict = OrderedDict([ ( 'taures' , self.tau0.size ), \
                                           ( 'betaN'  , self.betas.size ), \
                                           ( 'betamin', self.betas[0] ), \
                                           ( 'betamax', self.betas[-1] ) ])
                for key in check_dict.keys():
                    if hdu[0].header[key] != check_dict[key]:
                        print( warning_temp_line.format( key , hdu[0].header[key] - check_dict[key]) )
            
                # Checks other values present for all sims
                check_dict = OrderedDict([ ( 'cloud'   , self.cloud ), \
                                           ( 'Doppler' , self.W ), \
                                           ( 'Zeeman'  , (self.omegabar[1]-self.omegabar[0])*float(self.k) ), \
                                           ( 'theta'   , self.theta ), \
                                           ( 'phi'     , self.phi ), \
                                           ( 'etap'    , self.etap ), \
                                           ( 'etam'    , self.etam ), \
                                           ( 'alphap'  , self.alphap ), \
                                           ( 'alpham'  , self.alpham ), \
                                           ( 'i0'      , self.iquv0[0] ), \
                                           ( 'q0'      , self.iquv0[1] ), \
                                           ( 'u0'      , self.iquv0[2] ), \
                                           ( 'v0'      , self.iquv0[3] ), \
                                           ( 'endfill' , self.endfill ), \
                                           ( 'farcoeff', self.far_coeff ), \
                                           ( 'nexp'    , self.n ), \
                                           ( 'ftol'    , self.ftol ) ])
                for key in check_dict.keys():
                    if hdu[0].header[key] != check_dict[key]:
                        print( warning_temp_line.format( key , hdu[0].header[key] - check_dict[key]) )
            
                # Checking fcalc values if set for both
                if 'ne' in hdu[0].header.keys() and self.fcalc:
                    check_dict = OrderedDict([ ( 'ne'   , self.ne ), \
                                               ( 'AF0'  , self.freq0 ), \
                                               ( 'Gamma', self.Gamma ), \
                                               ( 'B'    , self.B ), \
                                               ( 'A0'   , self.A0 ), \
                                               ( 'P0'   , self.P0 ) ])
                    for key in check_dict.keys():
                        if hdu[0].header[key] != check_dict[key]:
                            print( warning_temp_line.format( key , hdu[0].header[key] - check_dict[key]) )
            
                # Checking values for 2nd ray if both are bi-directional
                if hdu[0].header['cloud'] == 2 and self.cloud == 2:
                    check_dict = OrderedDict([ ( 'iF'      , self.iquvF[0] ), \
                                               ( 'qF'      , self.iquvF[1] ), \
                                               ( 'uF'      , self.iquvF[2] ), \
                                               ( 'vF'      , self.iquvF[3] ) ])
                    for key in check_dict.keys():
                        if hdu[0].header[key] != check_dict[key]:
                            print( warning_temp_line.format( key , hdu[0].header[key] - check_dict[key]) )
            
            
            
            
            #### Retrieves other values associated with stokes calculation ####
            
            # Retrieving index of optical depth at which the stokes values are calculated
            tau_idx = hdu[0].header['tauidx']
            
            # Saves array of betas values
            self.betas = hdu[0].data
            
            # Retrieves each stokes array and sets as corresponding attribute
            self.stacked_stoki = hdu[1].data
            self.stacked_stokq = hdu[2].data
            self.stacked_stoku = hdu[3].data
            self.stacked_stokv = hdu[4].data
            self.stacked_mc    = hdu[5].data
            self.stacked_ml    = hdu[6].data
            self.stacked_evpa  = hdu[7].data
            
        # Saves tau_idx as object attribute
        self.tau_idx = tau_idx
            
    def calc_R(self, Gamma = None, verbose = False, sep = False ):
        """
        Program that calculates the stimulated emission rate, R, at the end of the cloud from the 
        input dimensionless inversion equations, delta.
        
        If the loss rate (Gamma, in inverse seconds) is not provided, only calculates the ratio of the
        stimulated emission rate to the loss rate. If the loss rate, Gamma, is provided, will return
        the stimulated emission rate, R, in inverse seconds.
        
        Optional Parameters:
            
            Gamma           Float or None [ default = None ]
                                The loss rate in inverse seconds. If provided, will calculate and 
                                return the stimulated emission rate, R. If set to None, will 
                                calculate and return R/Gamma. 
            verbose         Boolean True/False [ default = False ]
                                Whether to print out progress during calculation.
            sep             Boolean True/False [ default = False ]
                                If set to True, will return stimulated emission rate values for each
                                transition separately, in the order minus, zero, plus. If set to
                                False, will return only one value with the three stimulated emission
                                rate values summed.
        
        Other Object Attributes Used:
            
            self.theta      The angle between the magnetic field and line of sight in radians.
            self.costheta   cos( self.theta )
            self.sintheta   sin( self.theta )
            self.phi        The sky-plane angle in radians.
            self.costwophi  cos( 2 * self.phi )
            self.sintwophi  sin( 2 * self.phi )
            self.etap       The squared ratio of the + dipole moment to the 0th dipole moment.
            self.etam       The squared ratio of the - dipole moment to the 0th dipole moment.
            self.omegabar   The array of angular frequencies.
            self.k          The number of frequency bins spanned by the Zeeman shift, delta omega
            
        Returns:
            
            outval          Float
                                Either the stimulated emission rate, in inverse seconds, at the cloud
                                end if Gamma was provided, or the ratio of R/Gamma, if Gamma was not
                                provided.        
        """
        
        # Figures out beta value from tau and tau0 attributes
        beta = float(self.tau[-1]) / float(self.tau0[-1])
        
        # Simplifies name of attribute k
        k = self.k
        
        # Calculates 1 + cos(theta)^2 for quick reference
        cos2thetap1 = 1.0 + self.costheta**2
        
        # If Gamma wasn't provided, sets to 1.0 
        if Gamma is None: 
            Gamma = 1.0
        
        # Calculates the Stokes values for the currently loaded array
        #    Stokes array shapes are (T,NV+2k)
        self.stokes( verbose = False )
        
        # Calculates the stimulated emission rates for each 0th, -, and + transition, as arrays
        #    varying with angular frequency bins at line end. Shape should be (NV,).
        Rzero_n  = 2.0 * Gamma * self.sintheta * self.sintheta * ( self.stoki[ -1, k : -1*k ] \
                   - self.stokq[ -1, k : -1*k ] * self.costwophi - self.stoku[ -1, k : -1*k ] * self.sintwophi )
                   
        Rplus_n  = Gamma * self.etap * ( cos2thetap1 * self.stoki[ -1, : -2*k ] - 2. * self.stokv[ -1, : -2*k ] * self.costheta \
                   + ( self.costwophi * self.stokq[ -1, : -2*k ] + self.sintwophi * self.stoku[ -1, : -2*k ] ) * self.sintheta * self.sintheta )
        
        Rminus_n = Gamma * self.etam * ( cos2thetap1 * self.stoki[ -1, 2*k : ]  + 2. * self.stokv[ -1, 2*k : ] * self.costheta \
                   + ( self.costwophi * self.stokq[ -1, 2*k :  ] + self.sintwophi * self.stoku[ -1, 2*k :  ] ) * self.sintheta * self.sintheta )
        
        if verbose:
            print(' Rzero_n shape : {0},   Rplus_n shape : {1},   R_minus_n shape : {2} '.format( Rzero_n.shape, \
                                                                                        Rplus_n.shape, Rminus_n.shape ))
        # Integrates each term along angular frequency bin using trap rule
        domegabar = self.omegabar[1] - self.omegabar[0]
        Rzero  = ( 0.5*Rzero_n[0]  + Rzero_n[1:-1].sum()  + 0.5*Rzero_n[-1]  ) * domegabar
        Rplus  = ( 0.5*Rplus_n[0]  + Rplus_n[1:-1].sum()  + 0.5*Rplus_n[-1]  ) * domegabar
        Rminus = ( 0.5*Rminus_n[0] + Rminus_n[1:-1].sum() + 0.5*Rminus_n[-1] ) * domegabar
        
        # If we're summing the three rates, sums
        if not sep:
            outval = Rminus + Rzero + Rplus
        
        # If returning separate values, sets outval to be tuple
        else:
            outval = ( Rminus, Rzero, Rplus )
        
        # Returns
        return outval
    
    
    ### Functions for plotting figures ###
            
    def plot_cloud( self, plotvalue, convert_freq = True, subtitle = None, figname = None, show = True ):
        """
        Plots desired value vs. frequency (x-axis) and fractional optical depth of the cloud (y-axis).
    
        Can be used to plot mc, ml, evpa, stoki, stokq, stoku, stokv, fracq (stokq/stoki), or fracu (stoku/stoki).
        
        Note: Unlike plot_freq_tau method, which plots the values for multiple total optical depth solutions, this
        plots a single solution / total optical depth beta along the line of sight.
        
        Intended to be run *after* the deltas solution for a given beta value has been read in (and set as the 
        object's deltas attribute), the beta value and the associated attributes have been updated accordingly, and
        the stokes parameters have been calculated. Eg:
        
            >>> my_maser = maser( parfile = myparfile, theta = 10.*pi/180., outpath = 'my_path', k = 1)
            >>>
            >>> # Read in beta = 1.0 solution
            ... my_maser.deltas = my_maser.readin( 1.0, ext='fits', updatepars = False ) 
            >>>
            >>> # Update beta values
            ... my_maser.update_beta( 1.0 )
            >>>
            >>> # Calculate Stokes attributes
            ... my_maser.stokes()
            >>>
            >>> # Finally, plot cloud
            ... my_maser.plot_cloud( 'stoki' )
        
        Required Parameters:
            
            plotvalue       String
                                What to plot. Options are 'mc', 'ml', 'evpa', 'stoki', 'stokq', 'stoku', 'stokv', 
                                'fracq' (for stokq/stoki), or 'fracu' for (stoku/stoki).
            
        Optional Parameters:
            
            convert_freq    Boolean 
                                [ Default = True ]
                                Whether to convert omegabar from angular frequency (s^-1) to frequency (MHz) 
                                (if True) or not (if False).
                                
            subtitle        None or String 
                                [ Default = None ]
                                If not None, provided string will be added to title as a second line. Intended 
                                to be used to indicate faraday polarization values used if not 0.
                                
            figname         None or String
                                [ Default = None ]
                                If a string is provided, figure will be saved with the provided file path/name. 
                                Note: this is the path from the working directory, NOT within the outpath of 
                                the object. 
                                If None, figure will be shown but not saved.
            
            show            Boolean
                                [ Default = True ]
                                Whether to show the figure or just close after saving (if figname provided).
                                Note: If this is set to False, you must set figname to be a string to which
                                the resulting figure will be saved; otherwise, the plot will disappear unseen.
        """
        
        
        #### Determines frequency extent for plot and converts, if requested ####
        
        # Gets ANGULAR frequency range for x-axis of plot; used for imshow extent, not plot limits
        dfreq = self.omegabar[1] - self.omegabar[0]
        freqmin = self.omegabar[self.k] - dfreq/2.
        freqmax = self.omegabar[-self.k-1] + dfreq/2.
    
        # Converts these to frequency, if requested by freq_conv
        if convert_freq:
            dfreq = dfreq / ( 2.*pi )
            freqmin = freqmin / ( 2.*pi )
            freqmax = freqmax / ( 2.*pi )
        
            # Converts to MHz
            dfreq *= 1e-6
            freqmin *= 1e-6
            freqmax *= 1e-6
        
            # Generates axis label for frequency, while we're here
            xlabel = r'$\nu$ [MHz]'
    
        # If no conversion requested, just generates axis label
        else:
            xlabel = r'$\varpi$ [s$^{-1}$]'
        
        
        
        
        
        #### Gets tau limits for plot ####
        # Figure will go from minimum to maximum tau
        tau_min = self.tau[0]
        tau_max = self.tau[-1]
        
        # Plot extent (bins) from half a bin width below min to half a bin above max
        tau_ext_min = tau_min - 0.5 * self.dtau
        tau_ext_max = tau_max + 0.5 * self.dtau
        
        
        
        
        
        #### Converts theta to degrees for labels ####
        theta_degrees = self.theta * 180. / pi
        
        
        
        
        
        
        #### Preliminary checks of provided values ####
        
        # Makes sure that, if show is False, a figname has been specified
        if show is False and figname is None:
            err_msg = "Setting show = False without specifying a file name for the plot will result in no figure produced.\n"+\
                      "        Please either set show = True or provide a figname for the plot."
            raise ValueError(err_msg)
            
        
        # Makes sure that specified plotvalue is allowed:
        if plotvalue not in ['mc', 'ml', 'evpa', 'stoki', 'stokq', 'stoku', 'stokv', 'fracq', 'fracu']:
            err_msg = "plotvalue '{0}' not recognized.\n".format(plotvalue) + \
                      "        Allowed values are 'mc', 'ml', 'evpa', 'stoki', 'stokq', 'stoku', 'stokv', 'fracq', or 'fracu'."
            raise ValueError(err_msg)
        
        
        
        
        #### Determining which array to plot ####
        
        # Start with Stokes i
        elif plotvalue == 'stoki':
            
            # Set aside array with plotable range
            temparray = self.stoki
            
            # Sets plot title & colormap, while we're here
            fig_title = r'Stokes i with $\theta=$'+str(round(theta_degrees,1))+r'$^{\circ}$ and $\beta=$'+str(round(self.beta,1))
            cmap = 'viridis'
        
        # Next, Stokes q
        elif plotvalue == 'stokq':
        
            # Array to plot is just stokq
            temparray = self.stokq
        
            # Sets plot title & colormap, while we're here
            fig_title = r'Stokes q with $\theta=$'+str(round(theta_degrees,1))+r'$^{\circ}$ and $\beta=$'+str(round(self.beta,1))
            cmap = 'RdBu'
        
        # Next, Stokes u
        elif plotvalue == 'stoku':
        
            # Array to plot is just stoku
            temparray = self.stoku
        
            # Sets plot title & colormap, while we're here
            fig_title = r'Stokes u with $\theta=$'+str(round(theta_degrees,1))+r'$^{\circ}$ and $\beta=$'+str(round(self.beta,1))
            cmap = 'RdBu'
        
        # Next, Stokes v
        elif plotvalue == 'stokv':
        
            # Array to plot is just stokv
            temparray = self.stokv
        
            # Sets plot title & colormap, while we're here
            fig_title = r'Stokes v with $\theta=$'+str(round(theta_degrees,1))+r'$^{\circ}$ and $\beta=$'+str(round(self.beta,1))
            cmap = 'RdBu'
        
        # Next, fractional stokes q
        elif plotvalue == 'fracq':
        
            # Array to plot is just stokq/stoki
            temparray = self.stokq / self.stoki
        
            # Sets plot title & colormap, while we're here
            fig_title = r'Stokes q/i with $\theta=$'+str(round(theta_degrees,1))+r'$^{\circ}$ and $\beta=$'+str(round(self.beta,1))
            cmap = 'RdBu'
        
        # Next, fractional stokes u
        elif plotvalue == 'fracu':
        
            # Array to plot is just stokq/stoki
            temparray = self.stoku / self.stoki
        
            # Sets plot title & colormap, while we're here
            fig_title = r'Stokes u/i with $\theta=$'+str(round(theta_degrees,1))+r'$^{\circ}$ and $\beta=$'+str(round(self.beta,1))
            cmap = 'RdBu'
        
        # Next, does ml
        elif plotvalue == 'ml':
            
            # Array to plot is just ml
            temparray = self.ml
        
            # Sets plot title & colormap, while we're here
            fig_title = r'$m_l$ with $\theta=$'+str(round(theta_degrees,1))+r'$^{\circ}$ and $\beta=$'+str(round(self.beta,1))
            cmap = 'viridis'
        
        # Next, does mc
        elif plotvalue == 'mc':
            
            # Array to plot is just mc
            temparray = self.mc
        
            # Sets plot title & colormap, while we're here
            fig_title = r'$m_c$ with $\theta=$'+str(round(theta_degrees,1))+r'$^{\circ}$ and $\beta=$'+str(round(self.beta,1))
            cmap = 'RdBu'
        
        # Finally, does evpa
        elif plotvalue == 'evpa':
        
            # Array to plot is just evpa; makes sure phase wrapped between 0 and pi
            temparray = ( self.evpa + pi ) % pi
        
            # Sets plot title & colormap, while we're here
            fig_title = r'EVPA with $\theta=$'+str(round(theta_degrees,1))+r'$^{\circ}$ and $\beta=$'+str(round(self.beta,1))
            cmap = 'RdBu'
         
            
            
        
        
        
        #### Figures out min and max for color ####
            
        if temparray.size != 0:
            
            vmax = np.nanmax( np.abs( temparray[ : , 2*self.k : -2*self.k ] ) )
            if plotvalue == 'evpa':
                vmin = 0.0
                vmax = pi
            elif cmap == 'RdBu':
                vmin = -1.0 * vmax
            else:
                vmin = 0.0
            
            
            
            
        
        
        
            #### Actually plotting ####
            
            P.imshow( temparray, aspect='auto', extent=[freqmin, freqmax, tau_ext_min, tau_ext_max ], \
                origin='lower', vmin = vmin, vmax = vmax, cmap=cmap )
            
            # Axis limits & log scale on y-axis
            P.xlim( freqmin, freqmax )
            P.ylim( tau_min, tau_max )
            
            # If frequency conversion not requested, makes x-axis frequency ticks in scientific notation
            if not convert_freq:
                P.ticklabel_format( axis='x', style = 'sci', scilimits = (0,0) )
            
            # Axis labels and title
            P.xlabel(xlabel)
            P.ylabel(r'$\tau$ along L.o.S.')
            if subtitle is None:
                P.title( fig_title )
            else:
                P.title( fig_title + '\n' + subtitle )
            
            # Colorbar
            cbar = P.colorbar()
            if vmax <= 1e-2:
                cbar.ax.ticklabel_format( axis='y', style = 'sci', scilimits = (0,0) )
        
            # Saves figure if requested
            if figname is not None:
                try:
                    P.savefig( figname )
                except:
                    print('Unable to save figure to {0}'.format(figname))
    
            # Finally, shows the plot, if requested
            if show:
                P.show()
            else:
                P.close()
            
    def plot_freq_tau(self, plotvalue, betamax = None, plotbetamax = 100.0, convert_freq = True, tau_scale = 'linear', \
                             interp = 'cubic', subtitle = None, figname = None, show = True, verbose = True ):
        """
        Plots desired value vs. frequency (x-axis) and total optical depth of the cloud (y-axis).
    
        Can be used to plot mc, ml, evpa, stoki, stokq, stoku, stokv, fracq (stokq/stoki), or fracu (stoku/stoki).
        
        Intended to be run *after* stokes at a given point in cloud have been read in for a range of beta values
        with cloud_end_stokes method.
        
        Required Parameters:
            
            plotvalue       String
                                What to plot. Options are 'mc', 'ml', 'evpa', 'stoki', 'stokq', 'stoku', 'stokv', 
                                'fracq' (for stokq/stoki), or 'fracu' for (stoku/stoki).
            
        Optional Parameters:
            
            betamax         None or Float 
                                [ Default = None ]
                                Maximum value of beta to show data for in the plot. If None, plots all available 
                                data.
                                
            plotbetamax     Float or None
                                [ Default = None ]
                                Y-limit (optical depth) shown on the plot axes. If None, will be the same as
                                betamax. (Only useful if you want to set the y-limit used by the figure to be
                                the same as other figures despite not having beta up to that value for this
                                parameter set.)
                        
            convert_freq    Boolean 
                                [ Default = True ]
                                Whether to convert omegabar from angular frequency (s^-1) to frequency (MHz) 
                                (if True) or not (if False).
            
            tau_scale       String ('log' or 'linear')
                                [ Default = 'linear' ]
                                Scale for the y-axis (total optical depth) on the plot.
                                
            interp          String
                                [ Default = 'cubic' ]
                                Type of interpolation to use for image re-gridding. Default is 'cubic'. Other 
                                options are 'linear' and 'nearest'.
                                
            subtitle        None or String 
                                [ Default = None ]
                                If not None, provided string will be added to title as a second line. Intended 
                                to be used to indicate faraday polarization values used if not 0.
                                
            figname         None or String
                                [ Default = None ]
                                If a string is provided, figure will be saved with the provided file path/name. 
                                Note: this is the path from the working directory, NOT within the outpath of 
                                the object. 
                                If None, figure will be shown but not saved.
            
            show            Boolean
                                [ Default = True ]
                                Whether to show the figure or just close after saving (if figname provided).
                                Note: If this is set to False, you must set figname to be a string to which
                                the resulting figure will be saved; otherwise, the plot will disappear unseen.
                                
            verbose         Boolean
                                [ Default = True ]
                                Whether to print feedback to terminal at various stages of the process.
        """
        
        
        #### Determines frequency extent for plot and converts, if requested ####
        
        # Gets ANGULAR frequency range for x-axis of plot; used for imshow extent, not plot limits
        dfreq = self.omegabar[1] - self.omegabar[0]
        freqmin = self.omegabar[self.k] - dfreq/2.
        freqmax = self.omegabar[-self.k-1] + dfreq/2.
    
        # Converts these to frequency, if requested
        if convert_freq:
            dfreq = dfreq / ( 2.*pi )
            freqmin = freqmin / ( 2.*pi )
            freqmax = freqmax / ( 2.*pi )
        
            # Converts to MHz
            dfreq *= 1e-6
            freqmin *= 1e-6
            freqmax *= 1e-6
        
            # Generates axis label for frequency, while we're here
            xlabel = r'$\nu$ [MHz]'
    
        # If no conversion requested, just generates axis label
        else:
            xlabel = r'$\varpi$ [s$^{-1}$]'
        
        
        
        
        #### Processing defaults for betamax and plotbetamax ####
        
        # Finds index of maximum beta present for all ml arrays
        if betamax is not None:
            ibmax = np.where( self.betas == betamax )[0]
            if ibmax.size > 0:
                ibmax = ibmax[0]
            else:
                raise ValueError("betamax value must be in betas array attribute.")
        
        # If using default betamax, just uses last one with stacked_stoki calculated
        elif betamax is None:
            if 'stacked_stoki' in self.__dict__.keys():
                ibmax = self.stacked_stoki.shape[0] - 1
                betamax = self.betas[ibmax]
            else:
                raise AttributeError('Maser object has no attribute stacked_stoki. Please run cloud_end_stokes before\n'+\
                                     '    calling this method.')
        
        # Sets plotbetamax, if not set
        if plotbetamax is None:
            plotbetamax = betamax
        
        
            
            
            
        
        #### Converts theta to degrees for labels ####
        theta_degrees = self.theta * 180. / pi
        
        
        
        
        
        
        #### Preliminary checks of provided values ####
        
        # Makes sure that, if show is False, a figname has been specified
        if show is False and figname is None:
            err_msg = "Setting show = False without specifying a file name for the plot will result in no figure produced.\n"+\
                      "        Please either set show = True or provide a figname for the plot."
            raise ValueError(err_msg)
        
        # Checks that tau_scale is an acceptable value
        tau_scale = tau_scale.lower()
        if tau_scale not in ['linear','log']:
            err_msg = "tau_scale '{0}' not recognized.\n".format(tau_scale) + \
                      "        Allowed values are 'linear' or 'log'."
            raise ValueError(err_msg)
            
        
        # Makes sure that specified plotvalue is allowed:
        if plotvalue not in ['mc', 'ml', 'evpa', 'stoki', 'stokq', 'stoku', 'stokv', 'fracq', 'fracu']:
            err_msg = "plotvalue '{0}' not recognized.\n".format(plotvalue) + \
                      "        Allowed values are 'mc', 'ml', 'evpa', 'stoki', 'stokq', 'stoku', 'stokv', 'fracq', or 'fracu'."
            raise ValueError(err_msg)
        
        
        
        
        #### Determining which array to plot ####
        
        # Start with Stokes i
        elif plotvalue == 'stoki':
            
            # Set aside array with plotable range
            temparray = self.stacked_stoki[ :ibmax+1, : ]
            
            # Sets plot title & colormap, while we're here
            fig_title = r'Stokes i at Cloud End with $\theta=$'+str(round(theta_degrees,1))+r'$^{\circ}$'
            cmap = 'viridis'
        
        # Next, Stokes q
        elif plotvalue == 'stokq':
        
            # Array to plot is just stokq_all
            temparray = self.stacked_stokq[ :ibmax+1, : ]
        
            # Sets plot title & colormap, while we're here
            fig_title = r'Stokes q at Cloud End with $\theta=$'+str(round(theta_degrees,1))+r'$^{\circ}$'
            cmap = 'RdBu'
        
        # Next, Stokes u
        elif plotvalue == 'stoku':
        
            # Array to plot is just stoku_all
            temparray = self.stacked_stoku[ :ibmax+1, : ]
        
            # Sets plot title & colormap, while we're here
            fig_title = r'Stokes u at Cloud End with $\theta=$'+str(round(theta_degrees,1))+r'$^{\circ}$'
            cmap = 'RdBu'
        
        # Next, Stokes v
        elif plotvalue == 'stokv':
        
            # Array to plot is just stokv_all
            temparray = self.stacked_stokv[ :ibmax+1, : ]
        
            # Sets plot title & colormap, while we're here
            fig_title = r'Stokes v at Cloud End with $\theta=$'+str(round(theta_degrees,1))+r'$^{\circ}$'
            cmap = 'RdBu'
        
        # Next, fractional stokes q
        elif plotvalue == 'fracq':
        
            # Array to plot is just stokq_all/stoki_all
            temparray = self.stacked_stokq[ :ibmax+1, : ] / self.stacked_stoki[ :ibmax+1, : ]
        
            # Sets plot title & colormap, while we're here
            fig_title = r'Stokes q/i at Cloud End with $\theta=$'+str(round(theta_degrees,1))+r'$^{\circ}$'
            cmap = 'RdBu'
        
        # Next, fractional stokes u
        elif plotvalue == 'fracu':
        
            # Array to plot is just stokq_all/stoki_all
            temparray = self.stacked_stoku[ :ibmax+1, : ] / self.stacked_stoki[ :ibmax+1, : ]
        
            # Sets plot title & colormap, while we're here
            fig_title = r'Stokes u/i at Cloud End with $\theta=$'+str(round(theta_degrees,1))+r'$^{\circ}$'
            cmap = 'RdBu'
        
        # Next, does ml
        elif plotvalue == 'ml':
            
            # Array to plot is just stacked_ml
            temparray = self.stacked_ml[ :ibmax+1, : ]
        
            # Sets plot title & colormap, while we're here
            fig_title = r'$m_l$ at Cloud End with $\theta=$'+str(round(theta_degrees,1))+r'$^{\circ}$'
            cmap = 'viridis'
        
        # Next, does mc
        elif plotvalue == 'mc':
            
            # Array to plot is just stacked_mc
            temparray = self.stacked_mc[ :ibmax+1, : ]
        
            # Sets plot title & colormap, while we're here
            fig_title = r'$m_c$ at Cloud End with $\theta=$'+str(round(theta_degrees,1))+r'$^{\circ}$'
            cmap = 'RdBu'
        
        # Finally, does evpa
        elif plotvalue == 'evpa':
        
            # Array to plot is just evpa_all; makes sure phase wrapped between 0 and pi
            temparray = ( self.stacked_evpa[ :ibmax+1, : ] + pi ) % pi
        
            # Sets plot title & colormap, while we're here
            fig_title = r'EVPA at Cloud End with $\theta=$'+str(round(theta_degrees,1))+r'$^{\circ}$'
            cmap = 'RdBu'
            
        
        
        
        
        #### Regridding array for smooth distribution of beta solutions ####
        
        if temparray.size != 0:
            
            if verbose:
                print('Regridding data...')
            
            # Ravels temparray to prepare for regridding
            temparray = np.ravel( temparray )
        
            # Creates grid of existing frequency/beta points
            freqpts, betapts = np.meshgrid( self.omegabar[self.k : -self.k], self.betas[ :ibmax+1] )
            freqpts = np.ravel( freqpts )
            betapts = np.ravel( betapts )
            points  = np.vstack(( freqpts, betapts )).T
            
            # Creates grid of desired total optical depths and regrids. 
            #   Assumed frequency is already equi-spaced so doesn't change.
            if tau_scale == 'log':
                betagoal = np.logspace( log10(self.betas[0]), log10(betamax), 1001)
                freqgrid, betagrid = np.meshgrid( self.omegabar[self.k : -self.k], betagoal )
            
                # Converts betagoal to log space to figure out extent limits for imshow
                dbetagoal = betagoal[1] - betagoal[0]
                tau_ext_min = betagoal[0]  - dbetagoal/2.0
                tau_ext_max = betagoal[-1] + dbetagoal/2.0
            
            # Does the same if linear beta is desired
            else:
                betagoal = np.linspace( self.betas[0], betamax, 1001)
                freqgrid, betagrid = np.meshgrid( self.omegabar[self.k : -self.k], betagoal )
            
                dbetagoal = betagoal[1] - betagoal[0]
                tau_ext_min = betagoal[0]  - dbetagoal/2.0
                tau_ext_max = betagoal[-1] + dbetagoal/2.0
                
            
            # Re-grids data array with desired interpolation
            zs = griddata( points, temparray, (freqgrid, betagrid), method=interp)
            
            
            
        
        
        
            #### Figures out min and max for color ####
            
            if verbose:
                print('Plotting figure...')
            
            vmax = np.nanmax( np.abs( zs[ : , 2*self.k : -2*self.k ] ) )
            if plotvalue == 'evpa':
                vmin = 0.0
                vmax = pi
            elif cmap == 'RdBu':
                vmin = -1.0 * vmax
            else:
                vmin = 0.0
            
            
            
            
        
        
        
            #### Actually plotting ####
            
            P.close()
            fig, ax = P.subplots(nrows=1, ncols=1, figsize = (5.5,4.5))
            fig.subplots_adjust( hspace=0, left=0.15,bottom=0.13,right=0.95,top=0.88 )
            
            # Plots image
            if tau_scale == 'log':
                # Get correct bin ends on y-scale
                dy = log10(betagoal[1]/betagoal[0])
                #print('dy = {0}'.format(dy))
                freq_plot = np.linspace( freqmin, freqmax, (self.omegabar.size - 2*self.k ) + 1 )
                beta_plot  = np.logspace( log10(self.betas[0]) - dy/2. , log10(betamax) + dy/2., betagoal.size+1 )
                #print('theta_plot from {0} to {1}'.format(theta_plot[0], theta_plot[-1]))
                #print('beta_plot from {0} to {1}'.format(beta_plot[0], beta_plot[-1]))
                im = ax.pcolormesh( freq_plot, beta_plot, zs, vmin = vmin, vmax = vmax, cmap = cmap )
                ax.set_yscale( 'log' )
            else:
                dbeta  = betagoal[1]  - betagoal[0]
                im = ax.imshow( zs, aspect='auto', origin='lower', vmin = vmin, vmax = vmax, cmap = cmap, \
                                extent = [ freqmin, freqmax, betagoal[0] - dbeta/2., betagoal[-1] + dbeta/2.] )
            
            # Axis limits & log scale on y-axis
            ax.set_xlim( freqmin, freqmax )
            ax.set_ylim( self.betas[0], plotbetamax )
            if tau_scale == 'log':
                ax.set_yscale( 'log' )
            
            # If frequency conversion not requested, makes x-axis frequency ticks in scientific notation
            if not convert_freq:
                ax.set_ticklabel_format( axis='x', style = 'sci', scilimits = (0,0) )
            
            # Axis labels and title
            ax.set_xlabel(xlabel)
            ax.set_ylabel(r'Total $\tau$')
            if subtitle is None:
                ax.set_title( fig_title )
            else:
                ax.set_title( fig_title + '\n' + subtitle )
            
            # Colorbar
            cbar = fig.colorbar( im, ax=ax )
            if vmax <= 1e-2:
                cbar.ax.ticklabel_format( axis='y', style = 'sci', scilimits = (0,0) )
        
            # Saves figure if requested
            if figname is not None:
                try:
                    P.savefig( figname )
                    if verbose:
                        print('Saved figure to {0}.'.format(figname))
                except:
                    print('Unable to save figure to {0}'.format(figname))
    
            # Finally, shows the plot, if requested
            if show:
                P.show()
            else:
                P.close()
    
        
    
    ### Functions for writing output ###

    def write_deltas(self, deltas, ext='fits', broken=False):
        """
        Writes delta{-,0,+} to output fits or txt file, depending on requested extension. Used by run.
        """
        
        # Makes sure extension doesn't start with .
        if ext.startswith('.'):
            ext = ext[1:]
        
        
        # Writing if txt file requested
        if ext == 'txt':
        
            # Creates path for output for delta minus, 0, and plus
            if not broken:
                outpath_minus = '{0}{1}_beta{2}_dminus.{3}'.format(self.outpath, self.filename, self.beta, ext )
                outpath_zero  = '{0}{1}_beta{2}_dzero.{3}'.format(self.outpath, self.filename, self.beta, ext )
                outpath_plus  = '{0}{1}_beta{2}_dplus.{3}'.format(self.outpath, self.filename, self.beta, ext )
            else:
                outpath_minus = '{0}{1}_beta{2}_dminus_BROKEN.{3}'.format(self.outpath, self.filename, self.beta, ext )
                outpath_zero  = '{0}{1}_beta{2}_dzero_BROKEN.{3}'.format(self.outpath, self.filename, self.beta, ext )
                outpath_plus  = '{0}{1}_beta{2}_dplus_BROKEN.{3}'.format(self.outpath, self.filename, self.beta, ext )
            
            # Writes output to text file with numpy savetxt
            np.savetxt(outpath_minus,deltas[:,:,0],fmt='%.18f')
            np.savetxt(outpath_zero, deltas[:,:,1],fmt='%.18f')
            np.savetxt(outpath_plus, deltas[:,:,2],fmt='%.18f')
            
            # Prints feedback if requested
            if self.verbose == True:
                print('Done.')
                print('PRISM.MASER: Output files written:')
                print('PRISM.MASER:     {0}'.format(outpath_minus))
                print('PRISM.MASER:     {0}'.format(outpath_zero))
                print('PRISM.MASER:     {0}'.format(outpath_plus))
        
        # Writing fits file if requested
        elif ext == 'fits':
            
            # Creates single path for output for delta minus, 0, and plus
            if not broken:
                outpath = '{0}{1}_beta{2}.{3}'.format(self.outpath, self.filename, self.beta, ext )
            else:
                outpath = '{0}{1}_beta{2}_BROKEN.{3}'.format(self.outpath, self.filename, self.beta, ext )
            
            # Makes primary HDU with no data
            prime_hdu = fits.PrimaryHDU()
            
            # Populates primary header with sim info
            prime_hdu.header['cloud'] = ( self.cloud, 'number of rays' )
            prime_hdu.header['Doppler'] = ( self.W, 'Doppler width [s^-1]' )
            prime_hdu.header['Zeeman'] = ( (self.omegabar[1]-self.omegabar[0])*float(self.k), 'Zeeman splitting [s^-1]' )
            prime_hdu.header['k'] = ( self.k, 'Zeeman splitting [bins]' )
            prime_hdu.header['AFres'] = ( self.omegabar[1]-self.omegabar[0], 'Angular Freq Resolution [s^-1]' )
            prime_hdu.header['AFbins'] = ( self.omegabar.size, 'Angular Freq Resolution Bins' )
            prime_hdu.header['taubins'] = ( self.tau0.size, 'Number of Tau Resolution Bins' )
            prime_hdu.header['tau'] = ( self.tau[-1] / self.tau0[-1], 'Total Optical Depth' )
            prime_hdu.header['theta'] = ( self.theta, 'B field angle [rad]' )
            prime_hdu.header['phi'] = ( self.phi, 'Sky angle [rad]' )
            prime_hdu.header['etap'] = ( self.etap, '|d^+|^2 / |d^0|^2' )
            prime_hdu.header['etam'] = ( self.etap, '|d^-|^2 / |d^0|^2' )
            prime_hdu.header['alphap'] = ( self.alphap, 'P^+ / P^0' )
            prime_hdu.header['alpham'] = ( self.alpham, 'P^- / P^0' )
            prime_hdu.header['i0'] = ( self.iquv0[0], 'Ray 1 initial Stokes i' )
            prime_hdu.header['q0'] = ( self.iquv0[1], 'Ray 1 initial Stokes q' )
            prime_hdu.header['u0'] = ( self.iquv0[2], 'Ray 1 initial Stokes u' )
            prime_hdu.header['v0'] = ( self.iquv0[3], 'Ray 1 initial Stokes v' )
            if self.cloud == 2:
                prime_hdu.header['iF'] = ( self.iquvF[0], 'Ray 2 initial Stokes i' )
                prime_hdu.header['qF'] = ( self.iquvF[1], 'Ray 2 initial Stokes q' )
                prime_hdu.header['uF'] = ( self.iquvF[2], 'Ray 2 initial Stokes u' )
                prime_hdu.header['vF'] = ( self.iquvF[3], 'Ray 2 initial Stokes v' )
            prime_hdu.header['endfill'] = ( self.endfill, 'Mode for handling freq edges' )
            prime_hdu.header['farcoeff'] = ( self.far_coeff, '-gamma_qu/cos(theta)' )
            prime_hdu.header['nexp'] = ( self.n, 'Number of Expansion Terms' )
            prime_hdu.header['ftol'] = ( self.ftol, 'Tolerance for convergence' )
            if self.fccalc:
                prime_hdu.header['ne'] = ( self.ne, 'Electron number density [m^-3]' )
                prime_hdu.header['AF0'] = ( self.freq0, 'Angular frequency at line center [s^-1]' )
                prime_hdu.header['Gamma'] = ( self.Gamma, 'Loss rate [s^-1]' )
                prime_hdu.header['B'] = ( self.B, 'Magnetic field strength [G]' )
                prime_hdu.header['A0'] = ( self.A0, 'Einstein A coeff [s^-1]' )
                prime_hdu.header['P0'] = ( self.P0, 'Pi Pump rate [m^-3 s^-1]' )
                
            # Makes HDU for each -/0/+
            hdu_m = fits.ImageHDU( deltas[:,:,0].astype( np.double ) )
            hdu_z = fits.ImageHDU( deltas[:,:,1].astype( np.double ) )
            hdu_p = fits.ImageHDU( deltas[:,:,2].astype( np.double ) )
            
            # Makes HDU list with each hdu as an extension
            hdu = fits.HDUList([ prime_hdu, hdu_m, hdu_z, hdu_p ])
            
            # Writes hdulist to file
            hdu.writeto( outpath )
            
            # Prints feedback if requested
            if self.verbose == True:
                print('PRISM.MASER: Output file {0} written.'.format( outpath ) )
    
    def write_desc(self, path):
        """
        Program to create text file summarizing the simulation.
        """
        
        # Makes path for output sim description
        descpath = '{0}sim_description.txt'.format(path)
        
        # writes output file describing this simulation
        desc = open(descpath, 'w+')
        desc.write('This simulation is for a:\n\n')
        
        # Line for if cloud is 1- or 2-ended
        lin = '  {0}-ended cloud\n'.format(self.cloud)
        desc.write(lin)
        
        # line for number of expansion terms
        lin = '  n = {0}\n'.format( self.n )
        desc.write(lin) 
        
        # Line for Zeeman splitting
        lin = '  Zeeman splitting {0:e} s^-1\n'.format( (self.omegabar[1]-self.omegabar[0])*float(self.k) )
        desc.write(lin)
        
        # Line for Doppler Width
        lin = '  Doppler Width {:.3e} s^-1\n'.format( self.W )
        desc.write(lin)
        
        # Line for frequency resolution
        lin = '  Omegabar resolution {0} s^-1 (k={1})\n'.format( int(self.omegabar[1]-self.omegabar[0]), self.k )
        desc.write(lin)
        
        # Line for number of tau resolution elements
        lin = '  Tau resolution elements = {0}\n'.format( self.tau0.size )
        desc.write(lin)
        
        # Line for maximum beta
        lin = '  Beta = {0}\n'.format( self.betas )
        desc.write(lin)
        
        # Line for angles
        lin = '  theta = {0}; phi = {1}\n'.format( self.theta, self.phi )
        desc.write(lin)
        
        # Line for etas
        lin = '  etap = {0}; etam = {1}\n'.format( self.etap, self.etam )
        desc.write(lin)
        
        # initial iquv line(s)
        lin = '  iquv0 = {0}\n'.format( self.iquv0 )
        desc.write(lin)
        if self.cloud == 2:
            lin = '  iquvF = {0}\n'.format( self.iquvF )
            desc.write(lin)
        
        # line for endfill argument
        lin = '  endfill = {0}\n\n'.format( self.endfill )
        desc.write(lin) 
        
        # If Faraday Coeff was calculated by the relevant subroutine, writes that section
        if self.fccalc:
            
            # Header line for this section
            lin = 'Faraday Coeff = {0}:\n'.format( self.far_coeff )
            desc.write(lin)
            
            # Line for electron density
            lin = '  ne = {0:.2e} m^-3 = {1:.2e} cm^-3\n'.format( self.ne, self.ne*1e-6 )
            desc.write(lin)
            
            # Line for central frequency
            lin = '  freq0 = {:.6e} s^-1\n'.format( self.freq0 )
            desc.write(lin)
            
            # Line for Gamma
            lin = '  Gamma = {:.0} s^-1\n'.format( self.Gamma )
            desc.write(lin)
            
            # Line for Mag Field, B
            lin = '  B = {:.0} G\n'.format( self.B )
            desc.write(lin)
            
            # Line for Einstein A coeff
            lin = '  A0 = {:.0e} s^-1\n'.format( self.A0 )
            desc.write(lin)
            
            # Line for P0
            lin = '  P0 = {0:.1e} m^-3 s^-1 = {1:.1e} cm^-3 s^-1\n\n'.format( self.P0, self.P0*1e-6 )
            desc.write(lin)
        
        else:
            
            # Otherwise, just prints the faraday coefficient
            lin = 'Faraday Coeff = {0}\n\n'.format( self.far_coeff )
            desc.write(lin)
        
        # Finally, prints full tau0 and omegabar arrays
        lin = 'Full Tau0 Array (size={0}):\n  {1}\n\n'.format(self.tau0.size, self.tau0 )
        desc.write(lin)
        lin = 'Full Omegabar array (size={0}):\n  {1}'.format( self.omegabar.size, self.omegabar )
        desc.write(lin)
        
        # Closes file
        desc.close()
        
    
    ### Lower-level calculation functions ###
    
    def inversion(self, delta, verbose=False):
        """
        Program that calculates the dimensionless inversion equations.
       
        The main input for this function, delta, should be a numpy array with dimensions 
        (T,NV+4k,3), where NV is the number of velocity bins and T is the number of tau bins. The 
        0th axis specifies values across different tau at constant frequency for a single 
        transition. The 1st axis specifies values across frequency at constant tau for a transition.
        The three rows along the 0th axis should be for delta^- (delta[0]), delta^0 (delta[1]), and 
        delta^+ (delta[2]).
        
        verbose [default=False]: Whether to print out the values in a specified wavelength bin at
        several points in the calculation for checking. To print, set verbose to the index of the 
        wavelength bin (in the original delta array) desired for printout.
        
        Values defined in __init__ used here: self.theta is the angle between the magnetic field and 
        line of sight. self.phi is the sky-plane angle. Their corresponding values, self.costheta, 
        self.sintheta, self.costwophi and self.sinthophi are also used. self.etap and self.etam are 
        eta^+ and eta^-, respectively, or the squared ratio of the + and - dipole matrix components 
        to that of the 0th. self.far_coeff is -gamma_QU / cos(theta). and self.tau is the array of 
        tau values that are being integrated over. self.endfill determines the method with which to 
        fill in the 2k end values of delta before object return
       
        self.cloud option can be 1 or 2 depending on whether the seed radiation is entering one (1) 
        or both (2) ends of the cloud. 
        
        self.iquv0 is an array of Stokes I, Q, U, and V values at tau[0]. This should be an array of 
        length 4 of the input stokes values for the light ray. If cloud=2, this will be the initial
        of ray 1.
        
        self.iquvF is the same as iquv0 but for the far end of the cloud corresponding to tau[T-1]. 
        This is only used for cloud=2.
        
        self.k is the number of frequency bins spanned by the Zeeman shift, delta omega.
        
        self.endfill (either 'fit' or 'zero'; default='fit') keyword determines how 2k frequency
        bins on either end will be filled in inversion function. If endfill='fit', a 4th order 
        polynomial as a function of frequency will be fit to the output arrays at each optical 
        depth, and the end values will be filled in according to their frequency. If endfill='zero', 
        the end points will just be set to zero.
        
        Always returns a shape (T,NV+4k,3) array of delta values in same format as input delta 
        array.
        
        Includes option to also return stokes i, q, u, and v values if stokes=True. Default is 
        False. If True, the second of 2 object returned will be a shape (4,NV+2k) array with
        unitless stokes i (iquv[0]), q (iquv[1]), u (iquv[2]), and v (iquv[3]) with the other axis
        giving the value at a certain frequency centered on the [k:-k] values of self.omegabar.
        
        """
    
        # First separates out the plus, 0, and minus components of delta. These arrays have shape 
        #    (T, NV+4k)
        #print('Inversion initialized. Splitting delta -/0/+')
        delta_m = delta[:,:,0]
        delta_0 = delta[:,:,1]
        delta_p = delta[:,:,2]
        
        # Then separates out end stokes values
        #print('Setting initial Stokes iquv')
        i0 = self.iquv0[0]
        q0 = self.iquv0[1]
        u0 = self.iquv0[2]
        v0 = self.iquv0[3]
        if self.cloud == 2:
            iF = self.iquvF[0]
            qF = self.iquvF[1]
            uF = self.iquvF[2]
            vF = self.iquvF[3]
        
        # simplify k name
        k = self.k
        
        
        if verbose:
            # Sets appropriate print options
            np.set_printoptions(precision=4, linewidth=180)
            print('STOKES TEST:')
            print('    tau:  ', self.tau)
            print('    dtau: ', self.dtau)
            print()
            print('    Delta in shape:', delta_m.shape )
            print('    Delta- in:  ', delta_m[:,verbose+2*k])
            print('    Delta0 in:  ', delta_0[:,verbose+2*k])
            print('    Delta+ in:  ', delta_p[:,verbose+2*k])
        
        
        # Splits here for 1 directional integration versus 2-directional ray
        # First for a 1-directional ray
        if self.cloud == 1:
            
            # First calculates unitless gain matrix components. These arrays have shape (T,NV+2k)
            gamma_I = 2.*delta_0[:,k:-k] * self.sintheta**2 + (1.+self.costheta**2) * \
                                         ( self.etap * delta_p[:,2*k:] + self.etam * delta_m[:,:-2*k] )
            A = - ( self.etap * delta_p[:,2*k:] + self.etam * delta_m[:,:-2*k] - 2. * delta_0[:,k:-k] ) \
                                                                                    * self.sintheta**2
            gamma_Q = A * self.costwophi
            gamma_U = A * self.sintwophi
            gamma_V = 2. * (self.etap * delta_p[:,2*k:] - self.etam * delta_m[:,:-2*k] )*self.costheta
            gamma_QU = - self.far_coeff * self.costheta * np.ones( gamma_I.shape )
        
        
            # Prints test output if verbose
            if verbose:
                print('    gamma_I: ', gamma_I[:,verbose+k])
            
            # Begins iterating through tau for the sums
            # Starts with tau=0, which should be 0 because there's no width to be integrated yet
            GI = np.zeros( gamma_I[0].shape )
            GQ = np.zeros( gamma_I[0].shape )
            GU = np.zeros( gamma_I[0].shape )
            GV = np.zeros( gamma_I[0].shape )
            GQU= np.zeros( gamma_I[0].shape )
            
            # Then begins iterating through remaining tau bins i using trapezoidal rule for numerical integ
            for i in range( 1, self.tau.size ):
                
                # Calculates sums for that particular value of tau of the values that come between
                #     tau[0] and tau[i]
                GIi  = 0.5*gamma_I[0,:]  + gamma_I[1:i,:].sum(axis=0)  + 0.5*gamma_I[i,:]
                GQi  = 0.5*gamma_Q[0,:]  + gamma_Q[1:i,:].sum(axis=0)  + 0.5*gamma_Q[i,:]
                GUi  = 0.5*gamma_U[0,:]  + gamma_U[1:i,:].sum(axis=0)  + 0.5*gamma_U[i,:]
                GVi  = 0.5*gamma_V[0,:]  + gamma_V[1:i,:].sum(axis=0)  + 0.5*gamma_V[i,:]
                GQUi = 0.5*gamma_QU[0,:] + gamma_QU[1:i,:].sum(axis=0) + 0.5*gamma_QU[i,:]
                
                GI = np.vstack(( GI, GIi ))
                GQ = np.vstack(( GQ, GQi ))
                GU = np.vstack(( GU, GUi ))
                GV = np.vstack(( GV, GVi ))
                GQU = np.vstack(( GQU, GQUi ))
                
                # Prints test output if verbose
            if verbose: # i == tau.size-1 and 
                print()
                print('    gamma_I sum: ', GI[:,verbose+k])
             
                
            # These are only sums. Multiplies these GX arrays by self.dtau before continuing
            GI = GI*self.dtau
            GQ = GQ*self.dtau
            GU = GU*self.dtau
            GV = GV*self.dtau
            GQU = GQU*self.dtau
            
            # Prints test output if verbose
            if verbose:
                # Sets appropriate print options
                print()
                print('    GAMMA_I: ', GI[:,verbose+k])
            
            # Now that integrated Gammas are calculated, calculates the resulting unitless stokes 
            #     values at tau.
            # Begins by setting stokes i as initial values stokes0, i.e. the n=0 terms constant over 
            #    optical depth and frequency. Array shape is (4,T,NV+2k)
            scratch1 = np.ones( GI.shape )
            stokes0 = np.stack((i0*scratch1, q0*scratch1, u0*scratch1, v0*scratch1))
            stokes = stokes0.copy()
            
            # Creates integrated Gamma array. Has shape (4,4,T,NV+2k)
            scratch0 = np.zeros( GI.shape )
            Grow0 = np.stack(( GI,      -GQ,      -GU,      -GV ))
            Grow1 = np.stack((-GQ,       GI,      GQU, scratch0 ))
            Grow2 = np.stack((-GU,     -GQU,       GI, scratch0 ))
            Grow3 = np.stack((-GV, scratch0, scratch0,       GI ))
            Garray = np.stack(( Grow0, Grow1, Grow2, Grow3 ))
            
            # Begins looping through n = 1-10 to calculate and add terms onto stokes array
            for n in range(1,self.n + 1):
                
                
                # If this is the first loop, just sets gamma product to be a copy of Garray
                if n == 1:
                    Gproduct = Garray.copy()
                
                # Otherwise, multiplies Garray by Gproduct again
                else:
                    Gproduct = np.matmul( Gproduct, Garray, axes=[(0,1),(0,1),(0,1)] )
                
                # Multiplies the Gproduct by the incoming radiation seed, stokes0/stokesF
                term_n = np.matmul( Gproduct, self.iquv0, axes=[(0,1),(0,),(0,)])
                
                # Divides that term by n! and adds result onto running stokes calculation, stokes
                if n <= 170:
                    stokes += ( term_n / float(factorial(n)) )
                else:
                    tempterm = ( term_n / float(factorial(170)) )
                    stokes  += tempterm * float( factorial(170)/factorial(n) )
            
            # After calculation, unpacks stokes
            stoki, stokq, stoku, stokv = stokes
            
            # Prints test output if verbose
            if verbose:
                # Sets appropriate print options
                print()
                print('    StokesI: ', stoki[:,verbose+k])
            
                        
            # Calculates the dimensionless inversion equations, resulting in 1D arrays with length NV
            d_expterm = np.exp( - self.omegabar[2*k:-2*k]**2 /  self.W**2 ) 
            
            dplus_A = 2.*delta_0[:,2*k:-2*k]*( stoki[:,k:-k] - stokq[:,k:-k]*self.costwophi - \
                                                stoku[:,k:-k]*self.sintwophi ) * self.sintheta**2
            dplus_B = self.etam*delta_m[:,2*k:-2*k] * ( (1.+self.costheta**2)*stoki[:,2*k:] \
                            + 2.*stokv[:,2*k:]*self.costheta + ( stokq[:,2*k:]*self.costwophi \
                            + stoku[:,2*k:]*self.sintwophi )*self.sintheta**2 )
            dplus_C = 2.*self.etap * delta_p[:,2*k:-2*k] * ( (1.+self.costheta**2)*stoki[:,:-2*k] \
                            - 2.*stokv[:,:-2*k]*self.costheta + ( stokq[:,:-2*k]*self.costwophi \
                            + stoku[:,:-2*k]*self.sintwophi )*self.sintheta**2 )
            dplus_out = self.alphap * d_expterm  - ( dplus_A + dplus_B + dplus_C )
                    
            
            dzero_A = 4.*delta_0[:,2*k:-2*k]*( stoki[:,k:-k] - stokq[:,k:-k]*self.costwophi \
                                             - stoku[:,k:-k]*self.sintwophi ) * self.sintheta**2
            dzero_B = self.etap*delta_p[:,2*k:-2*k]*( (1+self.costheta**2)*stoki[:,:-2*k] \
                        + ( stokq[:,:-2*k]*self.costwophi + stoku[:,:-2*k]*self.sintwophi ) \
                        * self.sintheta**2 \
                        - 2.*stokv[:,:-2*k]*self.costheta )
            dzero_C = self.etam*delta_m[:,2*k:-2*k]*( (1+self.costheta**2)*stoki[:,2*k:] \
                        + ( stokq[:,2*k:]*self.costwophi + stoku[:,2*k:]*self.sintwophi ) \
                        * self.sintheta**2 \
                        + 2.*stokv[:,2*k:]*self.costheta )
            dzero_out = d_expterm - ( dzero_A + dzero_B + dzero_C )
            
            
            dminus_A = 2.*delta_0[:,2*k:-2*k]*( stoki[:,k:-k] - stokq[:,k:-k]*self.costwophi \
                                                - stoku[:,k:-k]*self.sintwophi ) * self.sintheta**2
            dminus_B = self.etap*delta_p[:,2*k:-2*k]*( (1+self.costheta**2)*stoki[:,:-2*k] \
                        - 2.*stokv[:,:-2*k]*self.costheta + ( stokq[:,:-2*k]*self.costwophi \
                        + stoku[:,:-2*k]*self.sintwophi )*self.sintheta**2 )
            dminus_C = 2.*self.etam*delta_m[:,2*k:-2*k]*( (1+self.costheta**2)*stoki[:,2*k:] \
                        + 2.*stokv[:,2*k:]*self.costheta + ( stokq[:,2*k:]*self.costwophi \
                        + stoku[:,2*k:]*self.sintwophi ) *self.sintheta**2 )
            dminus_out = self.alpham * d_expterm - ( dminus_A + dminus_B + dminus_C )
            
            
            
        # Otherwise, if this is a 2-dimensional integration
        elif self.cloud == 2:
            
            # First calculates unitless gain matrix components
            # gamma_I and gamma_Q terms same in both directions; calculates those first. Array shape (T, NV+2k)
            gamma_I = 2.*delta_0[:,k:-k] * self.sintheta**2 + (1.+self.costheta**2) * \
                                         ( self.etap * delta_p[:,2*k:] + self.etam * delta_m[:,:-2*k] )
            A = - ( self.etap * delta_p[:,2*k:] + self.etam * delta_m[:,:-2*k] - 2. * delta_0[:,k:-k] ) \
                                                                                    * self.sintheta**2
            gamma_Q = A * self.costwophi
            
            
            # Calculates gamma_u, gamma_v, and gamma_qu for Ray 1. These arrays have shape (T,NV+2k)
            gamma_U1 = A * self.sintwophi
            gamma_V1 = 2. * (self.etap * delta_p[:,2*k:] - self.etam * delta_m[:,:-2*k] )*self.costheta
            gamma_QU1 = - self.far_coeff * self.costheta * np.ones( gamma_I.shape )
            
            # Then calculates gamma_u, gamma_v, and gamma_qu for Ray 2. These arrays have shape (T,NV+2k)
            gamma_U2 = - 1.0 * gamma_U1
            gamma_V2 = - 1.0 * gamma_V1
            gamma_QU2 = -1.0 * gamma_QU1
            
            #print('Preparing for gain matrix integration')
            # Begins iterating through tau for the sums
            # Starts with tau=0, which should be 0 because there's no width to be integrated yet
            # 1 is the direction from tau[0] to tau[i] and 2 is the direction from tau[T-1] to tau[i]
            # Iterating through ray 2 backwards, so this is the last column
            GI1 = np.zeros( gamma_I[0].shape )
            GQ1 = np.zeros( gamma_I[0].shape )
            GU1 = np.zeros( gamma_I[0].shape )
            GV1 = np.zeros( gamma_I[0].shape )
            GQU1= np.zeros( gamma_I[0].shape )
            GI2 = np.zeros( gamma_I[0].shape )
            GQ2 = np.zeros( gamma_I[0].shape )
            GU2 = np.zeros( gamma_I[0].shape )
            GV2 = np.zeros( gamma_I[0].shape )
            GQU2= np.zeros( gamma_I[0].shape )
            #print('Integrating gain matrix')
            # Then begins iterating through remaining tau bins i using trapezoidal rule for numerical integ
            for i in range( 1, self.tau.size ):
                
                # Calculates sums for that particular value of tau of the values that come between
                #     tau[0] and tau[i] for ray 1
                GI1i  = 0.5*gamma_I[0,:]   + gamma_I[1:i,:].sum(axis=0)   + 0.5*gamma_I[i,:]
                GQ1i  = 0.5*gamma_Q[0,:]   + gamma_Q[1:i,:].sum(axis=0)   + 0.5*gamma_Q[i,:]
                GU1i  = 0.5*gamma_U1[0,:]  + gamma_U1[1:i,:].sum(axis=0)  + 0.5*gamma_U1[i,:]
                GV1i  = 0.5*gamma_V1[0,:]  + gamma_V1[1:i,:].sum(axis=0)  + 0.5*gamma_V1[i,:]
                GQU1i = 0.5*gamma_QU1[0,:] + gamma_QU1[1:i,:].sum(axis=0) + 0.5*gamma_QU1[i,:]
                
                # Calculates sums for that particular value of tau of the values that come between
                #     tau[i] and tau[T-1] for ray 2
                # This is being calculated backwards, so this is column -(i+1) for ray 2 
                GI2i  = 0.5*gamma_I[-1,:]   + gamma_I[-i:-1,:].sum(axis=0)  + 0.5*gamma_I[-i-1,:]
                GQ2i  = 0.5*gamma_Q[-1,:]   + gamma_Q[-i:-1,:].sum(axis=0)  + 0.5*gamma_Q[-i-1,:]
                GU2i  = 0.5*gamma_U2[-1,:]  + gamma_U2[-i:-1,:].sum(axis=0) + 0.5*gamma_U2[-i-1,:]           
                GV2i  = 0.5*gamma_V2[-1,:]  + gamma_V2[-i:-1,:].sum(axis=0) + 0.5*gamma_V2[-i-1,:]         
                GQU2i = 0.5*gamma_QU2[-1,:] + gamma_QU2[-i:-1,:].sum(axis=0)+ 0.5*gamma_QU2[-i-1,:]  
                
                # Adds the ith row onto the Gamma arrays for ray 1
                GI1 = np.vstack(( GI1, GI1i ))
                GQ1 = np.vstack(( GQ1, GQ1i ))
                GU1 = np.vstack(( GU1, GU1i ))
                GV1 = np.vstack(( GV1, GV1i ))
                GQU1 = np.vstack(( GQU1, GQU1i ))
                
                # Adds the ith row onto the Gamma arrays for ray q; technically the -(i+1) index for ray 2
                #   so does a reverse stack
                GI2 = np.vstack(( GI2i, GI2 ))
                GQ2 = np.vstack(( GQ2i, GQ2 ))
                GU2 = np.vstack(( GU2i, GU2 ))
                GV2 = np.vstack(( GV2i, GV2 ))
                GQU2 = np.vstack(( GQU2i, GQU2 ))
            
            # These are only sums. Multiplies these GX1 & GX2 arrays by self.dtau 
            GI1 = GI1*self.dtau
            GQ1 = GQ1*self.dtau
            GU1 = GU1*self.dtau
            GV1 = GV1*self.dtau
            GQU1 = GQU1*self.dtau
            GI2 = GI2*self.dtau
            GQ2 = GQ2*self.dtau
            GU2 = GU2*self.dtau
            GV2 = GV2*self.dtau
            GQU2 = GQU2*self.dtau
                        
            # Now that integrated Gammas are calculated, calculates the resulting unitless stokes 
            #     values at tau.
            #print('Preparing for Stokes calculation')
            # Creates some scratch arrays that can be used for both directions
            scratch1 = np.ones( GI1.shape )
            scratch0 = np.zeros( GI1.shape )
            
            # Begins by setting stokes i as initial values stokes0, i.e. the n=0 terms constant over 
            #    optical depth and frequency. Array shape is (4,T,NV+2k)
            # Starts with iquv0 for direction 1
            stokes0 = np.stack((i0*scratch1, q0*scratch1, u0*scratch1, v0*scratch1))
            stokes1 = stokes0.copy()
            
            # Then does iquvF for direction 2
            stokesF = np.stack((iF*scratch1, qF*scratch1, uF*scratch1, vF*scratch1))
            stokes2 = stokesF.copy()
            
            # Creates integrated Gamma array. Has shape (4,4,T,NV+2k)
            # Does this first for Direction 1:
            G1row0 = np.stack(( GI1,     -GQ1,     -GU1,     -GV1 ))
            G1row1 = np.stack((-GQ1,      GI1,     GQU1, scratch0 ))
            G1row2 = np.stack((-GU1,    -GQU1,      GI1, scratch0 ))
            G1row3 = np.stack((-GV1, scratch0, scratch0,      GI1 ))
            G1array = np.stack(( G1row0, G1row1, G1row2, G1row3 ))
            
            # Then does the same for direction 2:
            G2row0 = np.stack(( GI2,     -GQ2,     -GU2,     -GV2 ))
            G2row1 = np.stack((-GQ2,      GI2,     GQU2, scratch0 ))
            G2row2 = np.stack((-GU2,    -GQU2,      GI2, scratch0 ))
            G2row3 = np.stack((-GV2, scratch0, scratch0,      GI2 ))
            G2array = np.stack(( G2row0, G2row1, G2row2, G2row3 ))
            
            # Begins looping through n = 1-10 to calculate and add terms onto stokes array
            for n in range(1,self.n + 1):
                
                # If this is the first loop, just sets gamma product to be a copy of Garray
                if n == 1:
                    G1product = G1array.copy()
                    G2product = G2array.copy()
                
                # Otherwise, multiplies Garray by Gproduct again
                else:
                    G1product = np.matmul( G1product, G1array, axes=[(0,1),(0,1),(0,1)] )
                    G2product = np.matmul( G2product, G2array, axes=[(0,1),(0,1),(0,1)] )
                
                # Multiplies the Gproduct by the incoming radiation seed, stokes0/stokesF
                term1_n = np.matmul( G1product, self.iquv0, axes=[(0,1),(0,),(0,)])
                term2_n = np.matmul( G2product, self.iquvF, axes=[(0,1),(0,),(0,)])
                
                # Divides that term by n! and adds result onto running stokes calculation, stokes
                if n <= 170:
                    stokes1 += ( term1_n / float(factorial(n)) )
                    stokes2 += ( term2_n / float(factorial(n)) )
                else:
                    tempterm1 = term1_n / float(factorial(170))
                    tempterm2 = term2_n / float(factorial(170))
                    stokes1 += tempterm1 * float( factorial(170)/factorial(n) )
                    stokes2 += tempterm2 * float( factorial(170)/factorial(n) )
                    
            # After calculation, unpacks stokes
            stoki1, stokq1, stoku1, stokv1 = stokes1
            stoki2, stokq2, stoku2, stokv2 = stokes2
            
            # Finally, calculates the average of the stokes values from both arrays at each
            #     frequency and optical depth
            # UPDATED: Summing instead of averaging. As of bw10, Ray 2 no longer being flipped in velocity/frequency.
            #     Stokes u and v still being flipped in orientation.
            stoki = ( stoki1 + stoki2 )
            stokq = ( stokq1 + stokq2 )
            stoku = ( stoku1 - stoku2 )
            stokv = ( stokv1 - stokv2 )
            
            # Sets aside central part of input delta arrays for easy reference
            delta_0c = delta_0[ : , 2*k:-2*k ]
            delta_mc = delta_m[ : , 2*k:-2*k ]
            delta_pc = delta_p[ : , 2*k:-2*k ]
            
            # Calculates the dimensionless inversion equations, resulting in 1D arrays with length NV
            d_expterm = np.exp( - self.omegabar[2*k:-2*k]**2 /  self.W**2 ) 
            
            # UPDATED: As of bw10, Ray 2 lo longer flipped in velocity/frequency. Sign changes from theta and phi cancel
            #     with those of ray 2 stokes u and v, so can calculate straight in ref frame 1.
            # This term is the same for all d terms, includes term of *2 and sin^2 theta
            dzero_term = 2.0 *(  delta_0c * stoki[:,k:-k] \
                               - delta_0c * stokq[:,k:-k] * self.costwophi  \
                               - delta_0c * stoku[:,k:-k] * self.sintwophi  )*self.sintheta**2
                      
            # delta_minus term
            dminus_term = self.etam * delta_mc * \
                      (  ( stoki[:,2*k:] ) * (1.+self.costheta**2) \
                       + ( stokq[:,2*k:] ) * self.costwophi*self.sintheta**2 \
                       + ( stoku[:,2*k:] ) * self.sintwophi*self.sintheta**2 \
                       + ( stokv[:,2*k:] ) * 2.*self.costheta   )
            
            # delta_plus term
            dplus_term = self.etap * delta_pc * \
                      (  ( stoki[:,:-2*k] ) * (1.+self.costheta**2) \
                       + ( stokq[:,:-2*k] ) * self.costwophi*self.sintheta**2 \
                       + ( stoku[:,:-2*k] ) * self.sintwophi*self.sintheta**2 \
                       - ( stokv[:,:-2*k] ) * 2.*self.costheta  )
            
            # Combine all terms for final output deltas
            dplus_out  = self.alphap * d_expterm - (    dzero_term + dminus_term + 2.*dplus_term )
            dminus_out = self.alpham * d_expterm - (    dzero_term + dplus_term  + 2.*dminus_term)
            dzero_out  =               d_expterm - ( 2.*dzero_term + dminus_term +    dplus_term )
            
        
        # Next the end points that were chopped off previously need to be filled. 
        
        # If self.endfill = 'fit', this is done by 
        #     fitting a cubic spline to the dplus_out, dzero_out, and dminus_out and using that fit
        #     to predict the 2*k bins on each end that were removed during calculation. 
        if self.endfill == 'fit':
            # First creates arrays for left and right side of each d<transition>_out:
            lhs_plus = np.array([])
            rhs_plus = np.array([])
            lhs_zero = np.array([])
            rhs_zero = np.array([])
            lhs_minus = np.array([])
            rhs_minus = np.array([])
        
        
            # This can't be done simultaneously across 2 dimensions (that I'm aware of) so this has to
            #     iterate over optical depth. 
            for t in range( self.tau0.shape[0] ):
        
                # First generates the x-values for the polynomial fit
                x = self.omegabar[2*k:-2*k]
        
                # Fits for the coefficients in the delta^+ case. Should be a len-4 array with 
                #     coefficients from highest to lowest order
                coeff_plus = np.polyfit( x, dplus_out[t], 3 )
            
                # Creates the polynomial function with the correct coefficients
                fplus = np.poly1d( coeff_plus )
        
                # Similarly, fits for the coefficients in the delta^0 case.
                coeff_zero = np.polyfit( x, dzero_out[t], 3 )
                
                # Creates the polynomial function with the correct coefficients
                fzero = np.poly1d( coeff_zero )
        
                # Finally, fits for the coefficients in the delta^- case.
                coeff_minus = np.polyfit( x, dminus_out[t], 3 )
                
                # Creates the polynomial function with the correct coefficients
                fminus = np.poly1d( coeff_minus )
        
                # Generates endpoints on left- and right-hand sides
                if t == 0:
                
                    # First for + transition
                    lhs_plus = fplus( self.omegabar[:2*k] )
                    rhs_plus = fplus( self.omegabar[-2*k:] )
                
                    # Then for zero transition
                    lhs_zero = fzero( self.omegabar[:2*k] )
                    rhs_zero = fzero( self.omegabar[-2*k:] )
                
                    # Then for minus transition
                    lhs_minus = fminus( self.omegabar[:2*k] )
                    rhs_minus = fminus( self.omegabar[-2*k:] )
                
                else:
            
                    # First for + transition
                    lhs_plus = np.vstack(( lhs_plus, fplus( self.omegabar[:2*k] ) ))
                    rhs_plus = np.vstack(( rhs_plus, fplus( self.omegabar[-2*k:] ) ))
                
                    # Then for zero transition
                    lhs_zero = np.vstack(( lhs_zero, fzero( self.omegabar[:2*k] ) ))
                    rhs_zero = np.vstack(( rhs_zero, fzero( self.omegabar[-2*k:] ) ))
                
                    # Finally for minus transition
                    lhs_minus = np.vstack(( lhs_minus, fminus( self.omegabar[:2*k] ) ))
                    rhs_minus = np.vstack(( rhs_minus, fminus( self.omegabar[-2*k:] ) ))
                    
            # Combines into single output array for +
            dplus_out = np.hstack(( lhs_plus, dplus_out, rhs_plus ))
        
            # Combines into single output array for 0
            dzero_out = np.hstack(( lhs_zero, dzero_out, rhs_zero ))

            # Combines into single output array for -
            dminus_out = np.hstack(( lhs_minus, dminus_out, rhs_minus ))
                
                
        # If instead self.endfill = 'zero' or 'zeros', these values are just filled in as zero
        elif self.endfill == 'zero' or self.endfill == 'zeros':
            #print('Filling ends of array')
            # Creates zero buffer array to be used for all edges
            zbuffer = np.zeros(( self.tau.size, 2*k ))
            
            # Combines into single output array for +
            dplus_out = np.hstack(( zbuffer, dplus_out, zbuffer ))
        
            # Combines into single output array for 0
            dzero_out = np.hstack(( zbuffer, dzero_out, zbuffer ))

            # Combines into single output array for -
            dminus_out = np.hstack(( zbuffer, dminus_out, zbuffer ))
            
        #print('Finishing up.')
        # Stacks output arrays and returns
        delta_out = np.dstack(( dminus_out, dzero_out, dplus_out ))
        return delta_out
    
    def inversion_resid(self, delta ):
        """
        Uses inversion function to calculate the residual for each of the dimensionless inversions.
        
        Returns array of shape (3,NV+4k) with the len-3 axis corresponding to the minus, zero, and 
        plus transition, respectively, and the other axis corresponding to frequency values of 
        self.omegabar. 
        
        This residual is just the difference between the calculated and input values of the 
        dimensionless inversions, delta. To be used for zero-finding.
        """
        
        # First calculates the RHS side of the inversion equation
        delta_out = self.inversion( delta)
        
        # Calcualtes the difference between the output delta and the input delta
        resid = delta_out - delta
        
        # Prints residual for each run
        if self.verbose:
            print('    delta_resid:   min abs = {0}    max abs = {1}    sum abs = {2}'.format( \
                                   np.abs(resid).min(), np.abs(resid).max(), (np.abs(resid).mean(axis=1)).sum() ) )
        
        
        # Returns the residual
        return resid
    
    def gain_matrix(self, delta, beta = None ):
        """
        Program that calculates and returns the dimensionless gain matrix components.
       
        The main input for this function, delta, should be a numpy array with dimensions (3,NV),
        where NV is the number of velocity bins. The three rows along the 0th axis should be for 
        delta^- (delta[0]), delta^0 (delta[1]), and delta^+ (delta[2]).
       
        
        
        Values defined in __init__ used here: self.theta is the angle between the magnetic field and 
        line of sight. self.phi is the sky-plane angle. self.etap and self.etam are eta^+ and eta^-, 
        respectively, or the squared ratio of the + and - dipole matrix components to that of the 
        0th. self.far_coeff is -gamma_QU / cos(theta). self.k is the number of frequency bins 
        spanned by the Zeeman shift, delta omega.
       

        """
        
        # If beta is provided along with delta array, sets
        if beta is not None:
            self.update_beta( beta )
        
        # First separates out the plus, 0, and minus components of delta. These arrays have shape 
        #    (T, NV+4k)
        #print('Inversion initialized. Splitting delta -/0/+')
        delta_m = delta[:,:,0]
        delta_0 = delta[:,:,1]
        delta_p = delta[:,:,2]
        
        # Then separates out end stokes values
        #print('Setting initial Stokes iquv')
        i0 = self.iquv0[0]
        q0 = self.iquv0[1]
        u0 = self.iquv0[2]
        v0 = self.iquv0[3]
        if self.cloud == 2:
            iF = self.iquvF[0]
            qF = self.iquvF[1]
            uF = self.iquvF[2]
            vF = self.iquvF[3]
        
        # simplify k name
        k = self.k
        
        
        # Splits here for 1 directional integration versus 2-directional ray
        # First for a 1-directional ray
        if self.cloud == 1:
            
            # First calculates unitless gain matrix components. These arrays have shape (T,NV+2k)
            gamma_I = 2.*delta_0[:,k:-k] * self.sintheta**2 + (1.+self.costheta**2) * \
                                         ( self.etap * delta_p[:,2*k:] + self.etam * delta_m[:,:-2*k] )
            A = - ( self.etap * delta_p[:,2*k:] + self.etam * delta_m[:,:-2*k] - 2. * delta_0[:,k:-k] ) \
                                                                                    * self.sintheta**2
            gamma_Q = A * self.costwophi
            gamma_U = A * self.sintwophi
            gamma_V = 2. * (self.etap * delta_p[:,2*k:] - self.etam * delta_m[:,:-2*k] )*self.costheta
            gamma_QU = - self.far_coeff * self.costheta * np.ones( gamma_I.shape )

        
            # Combine and output
            outstack = np.dstack(( gamma_I, gamma_Q, gamma_U, gamma_V, gamma_QU*np.ones(gamma_I.shape) ))
            
            # Returns array of gamma values
            return outstack
        
        # Otherwise, if this is a 2-dimensional integration
        elif self.cloud == 2:
            
             # First calculates unitless gain matrix components
            # gamma_I and gamma_Q terms same in both directions; calculates those first. Array shape (T, NV+2k)
            gamma_I = 2.*delta_0[:,k:-k] * self.sintheta**2 + (1.+self.costheta**2) * \
                                         ( self.etap * delta_p[:,2*k:] + self.etam * delta_m[:,:-2*k] )
            A = - ( self.etap * delta_p[:,2*k:] + self.etam * delta_m[:,:-2*k] - 2. * delta_0[:,k:-k] ) \
                                                                                    * self.sintheta**2
            gamma_Q = A * self.costwophi
            
            
            # Calculates gamma_u, gamma_v, and gamma_qu for Ray 1. These arrays have shape (T,NV+2k)
            gamma_U1 = A * self.sintwophi
            gamma_V1 = 2. * (self.etap * delta_p[:,2*k:] - self.etam * delta_m[:,:-2*k] )*self.costheta
            gamma_QU1 = - self.far_coeff * self.costheta * np.ones( gamma_I.shape )
            
            # Then calculates gamma_u, gamma_v, and gamma_qu for Ray 2. These arrays have shape (T,NV+2k)
            gamma_U2 = - 1.0 * gamma_U1
            gamma_V2 = - 1.0 * gamma_V1
            gamma_QU2 = -1.0 * gamma_QU1
            
            # Combine output stacks
            outstack1 = np.dstack(( gamma_I, gamma_Q, gamma_U1, gamma_V1, gamma_QU1*np.ones(gamma_I.shape) ))
            outstack2 = np.dstack(( gamma_I, gamma_Q, gamma_U2, gamma_V2, gamma_QU2*np.ones(gamma_I.shape) ))
            
        
            # Returns array of gamma values
            return outstack1, outstack2
    
    def integ_gain(self, delta, beta = None):
        """
        Program that calculates and returns the integral of the dimensionless gain matrix 
        components, Gamma_Stokes.
       
        The main input for this function, delta, should be a numpy array with dimensions (3,NV),
        where NV is the number of velocity bins. The three rows along the 0th axis should be for 
        delta^- (delta[0]), delta^0 (delta[1]), and delta^+ (delta[2]).
       
        Values defined in __init__ used here: self.theta is the angle between the magnetic field and 
        line of sight. self.phi is the sky-plane angle. self.etap and self.etam are eta^+ and eta^-, 
        respectively, or the squared ratio of the + and - dipole matrix components to that of the 
        0th. self.far_coeff is -gamma_QU / cos(theta). self.k is the number of frequency bins 
        spanned by the Zeeman shift, delta omega.
       

        """
        # If beta is provided along with delta array, sets
        if beta is not None:
            self.update_beta( beta )
            
            
        # First separates out the plus, 0, and minus components of delta. These arrays have shape 
        #    (T, NV+4k)
        delta_m = delta[:,:,0]
        delta_0 = delta[:,:,1]
        delta_p = delta[:,:,2]
        
        # Then separates out end stokes values
        i0 = self.iquv0[0]
        q0 = self.iquv0[1]
        u0 = self.iquv0[2]
        v0 = self.iquv0[3]
        if self.cloud == 2:
            iF = self.iquvF[0]
            qF = self.iquvF[1]
            uF = self.iquvF[2]
            vF = self.iquvF[3]
        
        # simplify k name
        k = self.k
        
        # Splits here for 1 directional integration versus 2-directional ray
        # First for a 1-directional ray
        if self.cloud == 1:
            
            # First calculates unitless gain matrix components. These arrays have shape (T,NV+2k)
            gamma_I = 2.*delta_0[:,k:-k] * self.sintheta**2 + (1.+self.costheta**2) * \
                                         ( self.etap * delta_p[:,2*k:] + self.etam * delta_m[:,:-2*k] )
            A = - ( self.etap * delta_p[:,2*k:] + self.etam * delta_m[:,:-2*k] - 2. * delta_0[:,k:-k] ) \
                                                                                    * self.sintheta**2
            gamma_Q = A * self.costwophi
            gamma_U = A * self.sintwophi
            gamma_V = 2. * (self.etap * delta_p[:,2*k:] - self.etam * delta_m[:,:-2*k] )*self.costheta
            gamma_QU = - self.far_coeff * self.costheta * np.ones( gamma_I.shape )
        
            
            # Begins iterating through tau for the sums
            # Starts with tau=0, which should be 0 because there's no width to be integrated yet
            GI = np.zeros( gamma_I[0].shape )
            GQ = np.zeros( gamma_I[0].shape )
            GU = np.zeros( gamma_I[0].shape )
            GV = np.zeros( gamma_I[0].shape )
            GQU= np.zeros( gamma_I[0].shape )
            
            # Then begins iterating through remaining tau bins i using trapezoidal rule for numerical integ
            for i in range( 1, self.tau.size ):
                
                # Calculates sums for that particular value of tau of the values that come between
                #     tau[0] and tau[i]
                GIi  = 0.5*gamma_I[0,:]  + gamma_I[1:i,:].sum(axis=0)  + 0.5*gamma_I[i,:]
                GQi  = 0.5*gamma_Q[0,:]  + gamma_Q[1:i,:].sum(axis=0)  + 0.5*gamma_Q[i,:]
                GUi  = 0.5*gamma_U[0,:]  + gamma_U[1:i,:].sum(axis=0)  + 0.5*gamma_U[i,:]
                GVi  = 0.5*gamma_V[0,:]  + gamma_V[1:i,:].sum(axis=0)  + 0.5*gamma_V[i,:]
                GQUi = 0.5*gamma_QU[0,:] + gamma_QU[1:i,:].sum(axis=0) + 0.5*gamma_QU[i,:]
                
                GI = np.vstack(( GI, GIi ))
                GQ = np.vstack(( GQ, GQi ))
                GU = np.vstack(( GU, GUi ))
                GV = np.vstack(( GV, GVi ))
                GQU = np.vstack(( GQU, GQUi ))
             
                
            # These are only sums. Multiplies these GX arrays by self.dtau before continuing
            GI = GI*self.dtau
            GQ = GQ*self.dtau
            GU = GU*self.dtau
            GV = GV*self.dtau
            GQU = GQU*self.dtau
            
            # Determines what the output array is going to be
            outstack = np.dstack(( GI, GQ, GU, GV, GQU ))
        
        # Otherwise, if this is a 2-dimensional integration
        elif self.cloud == 2:
            
            # First calculates unitless gain matrix components
            # gamma_I and gamma_Q terms same in both directions; calculates those first. Array shape (T, NV+2k)
            gamma_I = 2.*delta_0[:,k:-k] * self.sintheta**2 + (1.+self.costheta**2) * \
                                         ( self.etap * delta_p[:,2*k:] + self.etam * delta_m[:,:-2*k] )
            A = - ( self.etap * delta_p[:,2*k:] + self.etam * delta_m[:,:-2*k] - 2. * delta_0[:,k:-k] ) \
                                                                                    * self.sintheta**2
            gamma_Q = A * self.costwophi
            
            
            # Calculates gamma_u, gamma_v, and gamma_qu for Ray 1. These arrays have shape (T,NV+2k)
            gamma_U1 = A * self.sintwophi
            gamma_V1 = 2. * (self.etap * delta_p[:,2*k:] - self.etam * delta_m[:,:-2*k] )*self.costheta
            gamma_QU1 = - self.far_coeff * self.costheta * np.ones( gamma_I.shape )
            
            # Then calculates gamma_u, gamma_v, and gamma_qu for Ray 2. These arrays have shape (T,NV+2k)
            gamma_U2 = - 1.0 * gamma_U1
            gamma_V2 = - 1.0 * gamma_V1
            gamma_QU2 = -1.0 * gamma_QU1
            
            #print('Preparing for gain matrix integration')
            # Begins iterating through tau for the sums
            # Starts with tau=0, which should be 0 because there's no width to be integrated yet
            # 1 is the direction from tau[0] to tau[i] and 2 is the direction from tau[T-1] to tau[i]
            # Iterating through ray 2 backwards, so this is the last column
            GI1 = np.zeros( gamma_I[0].shape )
            GQ1 = np.zeros( gamma_I[0].shape )
            GU1 = np.zeros( gamma_I[0].shape )
            GV1 = np.zeros( gamma_I[0].shape )
            GQU1= np.zeros( gamma_I[0].shape )
            GI2 = np.zeros( gamma_I[0].shape )
            GQ2 = np.zeros( gamma_I[0].shape )
            GU2 = np.zeros( gamma_I[0].shape )
            GV2 = np.zeros( gamma_I[0].shape )
            GQU2= np.zeros( gamma_I[0].shape )
            #print('Integrating gain matrix')
            # Then begins iterating through remaining tau bins i using trapezoidal rule for numerical integ
            for i in range( 1, self.tau.size ):
                
                # Calculates sums for that particular value of tau of the values that come between
                #     tau[0] and tau[i] for ray 1
                GI1i  = 0.5*gamma_I[0,:]   + gamma_I[1:i,:].sum(axis=0)   + 0.5*gamma_I[i,:]
                GQ1i  = 0.5*gamma_Q[0,:]   + gamma_Q[1:i,:].sum(axis=0)   + 0.5*gamma_Q[i,:]
                GU1i  = 0.5*gamma_U1[0,:]  + gamma_U1[1:i,:].sum(axis=0)  + 0.5*gamma_U1[i,:]
                GV1i  = 0.5*gamma_V1[0,:]  + gamma_V1[1:i,:].sum(axis=0)  + 0.5*gamma_V1[i,:]
                GQU1i = 0.5*gamma_QU1[0,:] + gamma_QU1[1:i,:].sum(axis=0) + 0.5*gamma_QU1[i,:]
                
                # Calculates sums for that particular value of tau of the values that come between
                #     tau[i] and tau[T-1] for ray 2
                # This is being calculated backwards, so this is column -(i+1) for ray 2 
                GI2i  = 0.5*gamma_I[-1,:]   + gamma_I[-i:-1,:].sum(axis=0)  + 0.5*gamma_I[-i-1,:]
                GQ2i  = 0.5*gamma_Q[-1,:]   + gamma_Q[-i:-1,:].sum(axis=0)  + 0.5*gamma_Q[-i-1,:]
                GU2i  = 0.5*gamma_U2[-1,:]  + gamma_U2[-i:-1,:].sum(axis=0) + 0.5*gamma_U2[-i-1,:]           
                GV2i  = 0.5*gamma_V2[-1,:]  + gamma_V2[-i:-1,:].sum(axis=0) + 0.5*gamma_V2[-i-1,:]         
                GQU2i = 0.5*gamma_QU2[-1,:] + gamma_QU2[-i:-1,:].sum(axis=0)+ 0.5*gamma_QU2[-i-1,:]  
                
                # Adds the ith row onto the Gamma arrays for ray 1
                GI1 = np.vstack(( GI1, GI1i ))
                GQ1 = np.vstack(( GQ1, GQ1i ))
                GU1 = np.vstack(( GU1, GU1i ))
                GV1 = np.vstack(( GV1, GV1i ))
                GQU1 = np.vstack(( GQU1, GQU1i ))
                
                # Adds the ith row onto the Gamma arrays for ray q; technically the -(i+1) index for ray 2
                #   so does a reverse stack
                GI2 = np.vstack(( GI2i, GI2 ))
                GQ2 = np.vstack(( GQ2i, GQ2 ))
                GU2 = np.vstack(( GU2i, GU2 ))
                GV2 = np.vstack(( GV2i, GV2 ))
                GQU2 = np.vstack(( GQU2i, GQU2 ))
            
            # These are only sums. Multiplies these GX1 & GX2 arrays by self.dtau 
            GI1 = GI1*self.dtau
            GQ1 = GQ1*self.dtau
            GU1 = GU1*self.dtau
            GV1 = GV1*self.dtau
            GQU1 = GQU1*self.dtau
            GI2 = GI2*self.dtau
            GQ2 = GQ2*self.dtau
            GU2 = GU2*self.dtau
            GV2 = GV2*self.dtau
            GQU2 = GQU2*self.dtau
            
            # Determines what the output array is going to be
            outstack1 = np.dstack(( GI1, GQ1, GU1, GV1, GQU1*np.ones( GI1.shape) ))
            outstack2 = np.dstack(( GI2, GQ2, GU2, GV2, GQU2*np.ones( GI2.shape) ))
            
        # Returns array of Gamma values
        if self.cloud == 1:
            return outstack
        else:
            return outstack1, outstack2
    
    def stokes_per_ray(self, delta, beta = None, verbose=False ):
        """
        Program that calculates the dimensionless stokes values from the input dimensionless 
        inversion equations, delta.
       
        The main input for this function, delta, should be a numpy array with dimensions 
        (T,NV+4k,3), where NV is the number of velocity bins and T is the number of tau bins. The 
        0th axis specifies values across different tau at constant frequency for a single 
        transition. The 1st axis specifies values across frequency at constant tau for a transition.
        The three rows along the 0th axis should be for delta^- (delta[0]), delta^0 (delta[1]), and 
        delta^+ (delta[2]).
        
        beta is a float that is multiplied by self.tau0 to determine the tau values that are
        integrated over
        
        verbose [default=False]: Whether to print out the values in a specified wavelength bin at
        several points in the calculation for checking. To print, set verbose to the index of the 
        wavelength bin (in the original delta array) desired for printout.
        
        Values defined in __init__ used here: self.theta is the angle between the magnetic field and 
        line of sight. self.phi is the sky-plane angle. Their corresponding values, self.costheta, 
        self.sintheta, self.costwophi and self.sinthophi are also used. self.etap and self.etam are 
        eta^+ and eta^-, respectively, or the squared ratio of the + and - dipole matrix components 
        to that of the 0th. self.far_coeff is -gamma_QU / cos(theta). and self.tau0 is the array of 
        tau0 values that are the multiplied by beta and integrated over.
       
        self.cloud option can be 1 or 2 depending on whether the seed radiation is entering one (1) 
        or both (2) ends of the cloud. 
        
        self.iquv0 is an array of Stokes I, Q, U, and V values at tau[0]. This should be an array of 
        length 4 of the input stokes values for the light ray. If cloud=2, this will be the initial
        of ray 1.
        
        self.iquvF is the same as iquv0 but for the far end of the cloud corresponding to tau[T-1]. 
        This is only used for cloud=2.
        
        self.k is the number of frequency bins spanned by the Zeeman shift, delta omega.
        
        
        
        Returns an array with shape (T,NV+4k,4) of unitless Stokes values. Zeroth axis separates by
        optical depth, first axis separates by frequency, and second axis separates i, q, u, v.
        
        """
        
        # If beta is provided along with delta array, sets
        if beta is not None:
            self.update_beta( beta )
    
        # First separates out the plus, 0, and minus components of delta. These arrays have shape 
        #    (T, NV+4k)
        delta_m = delta[:,:,0]
        delta_0 = delta[:,:,1]
        delta_p = delta[:,:,2]
        
        # Then separates out end stokes values
        i0 = self.iquv0[0]
        q0 = self.iquv0[1]
        u0 = self.iquv0[2]
        v0 = self.iquv0[3]
        if self.cloud == 2:
            iF = self.iquvF[0]
            qF = self.iquvF[1]
            uF = self.iquvF[2]
            vF = self.iquvF[3]
        
        # simplify k name
        k = self.k
        
        if verbose:
            # Sets appropriate print options
            np.set_printoptions(precision=4, linewidth=180)
            print('STOKES TEST:')
            print('    tau min:', self.tau[0], '   tau max:', self.tau[-1] )
            print('    dtau: ', self.dtau )
        
        
        
        # Splits here for 1 directional integration versus 2-directional ray
        # First for a 1-directional ray
        if self.cloud == 1:
            
            # First calculates unitless gain matrix components. These arrays have shape (T,NV+2k)
            gamma_I = 2.*delta_0[:,k:-k] * self.sintheta**2 + (1.+self.costheta**2) * \
                                         ( self.etap * delta_p[:,2*k:] + self.etam * delta_m[:,:-2*k] )
            A = - ( self.etap * delta_p[:,2*k:] + self.etam * delta_m[:,:-2*k] - 2. * delta_0[:,k:-k] ) \
                                                                                    * self.sintheta**2
            gamma_Q = A * self.costwophi
            gamma_U = A * self.sintwophi
            gamma_V = 2. * (self.etap * delta_p[:,2*k:] - self.etam * delta_m[:,:-2*k] )*self.costheta
            gamma_QU = - self.far_coeff * self.costheta * np.ones( gamma_I.shape )
        
        
            # Prints test output if verbose
            if verbose:
                print('    gamma_I: ', gamma_I[:,verbose+k])
                
            # Begins iterating through tau for the sums
            # Starts with tau=0, which should be 0 because there's no width to be integrated yet
            GI = np.zeros( gamma_I[0].shape )
            GQ = np.zeros( gamma_I[0].shape )
            GU = np.zeros( gamma_I[0].shape )
            GV = np.zeros( gamma_I[0].shape )
            GQU= np.zeros( gamma_I[0].shape )
            
            # Then begins iterating through remaining tau bins i using trapezoidal rule for numerical integ
            for i in range( 1, self.tau.size ):
                
                # Calculates sums for that particular value of tau of the values that come between
                #     tau[0] and tau[i]
                GIi  = 0.5*gamma_I[0,:]  + gamma_I[1:i,:].sum(axis=0)  + 0.5*gamma_I[i,:]
                GQi  = 0.5*gamma_Q[0,:]  + gamma_Q[1:i,:].sum(axis=0)  + 0.5*gamma_Q[i,:]
                GUi  = 0.5*gamma_U[0,:]  + gamma_U[1:i,:].sum(axis=0)  + 0.5*gamma_U[i,:]
                GVi  = 0.5*gamma_V[0,:]  + gamma_V[1:i,:].sum(axis=0)  + 0.5*gamma_V[i,:]
                GQUi = 0.5*gamma_QU[0,:] + gamma_QU[1:i,:].sum(axis=0) + 0.5*gamma_QU[i,:]
                
                GI = np.vstack(( GI, GIi ))
                GQ = np.vstack(( GQ, GQi ))
                GU = np.vstack(( GU, GUi ))
                GV = np.vstack(( GV, GVi ))
                GQU = np.vstack(( GQU, GQUi ))
                
                # Prints test output if verbose
            if verbose: # i == tau.size-1 and 
                print()
                print('    gamma_I sum: ', GI[:,verbose+k])
             
                
            # These are only sums. Multiplies these GX arrays by self.dtau before continuing
            GI = GI*self.dtau
            GQ = GQ*self.dtau
            GU = GU*self.dtau
            GV = GV*self.dtau
            GQU = GQU*self.dtau
            
            # Prints test output if verbose
            if verbose:
                # Sets appropriate print options
                print()
                print('    GAMMA_I: ', GI[:,verbose+k])
            
            # Now that integrated Gammas are calculated, calculates the resulting unitless stokes 
            #     values at tau.
            # Begins by setting stokes i as initial values stokes0, i.e. the n=0 terms constant over 
            #    optical depth and frequency. Array shape is (4,T,NV+2k)
            scratch1 = np.ones( GI.shape )
            stokes0 = np.stack((i0*scratch1, q0*scratch1, u0*scratch1, v0*scratch1))
            stokes = stokes0.copy()
            
            # Creates integrated Gamma array. Has shape (4,4,T,NV+2k)
            scratch0 = np.zeros( GI.shape )
            Grow0 = np.stack(( GI,      -GQ,      -GU,      -GV ))
            Grow1 = np.stack((-GQ,       GI,      GQU, scratch0 ))
            Grow2 = np.stack((-GU,     -GQU,       GI, scratch0 ))
            Grow3 = np.stack((-GV, scratch0, scratch0,       GI ))
            Garray = np.stack(( Grow0, Grow1, Grow2, Grow3 ))
            
            # Begins looping through n = 1-10 to calculate and add terms onto stokes array
            for n in range(1,self.n + 1):
                
                
                # If this is the first loop, just sets gamma product to be a copy of Garray
                if n == 1:
                    Gproduct = Garray.copy()
                
                # Otherwise, multiplies Garray by Gproduct again
                else:
                    Gproduct = np.matmul( Gproduct, Garray, axes=[(0,1),(0,1),(0,1)] )
                
                # Multiplies the Gproduct by the incoming radiation seed, stokes0/stokesF
                term_n = np.matmul( Gproduct, self.iquv0, axes=[(0,1),(0,),(0,)])
                
                # Divides that term by n! and adds result onto running stokes calculation, stokes
                if n <= 170:
                    stokes += ( term_n / float(factorial(n)) )
                else:
                    tempterm = ( term_n / float(factorial(170)) )
                    stokes  += tempterm * float( factorial(170)/factorial(n) )
            
            # After calculation, return stokes
            return stokes
            
             
            
            
            
        # Otherwise, if this is a 2-dimensional integration
        elif self.cloud == 2:
            
            # First calculates unitless gain matrix components
            # gamma_I and gamma_Q terms same in both directions; calculates those first. Array shape (T, NV+2k)
            gamma_I = 2.*delta_0[:,k:-k] * self.sintheta**2 + (1.+self.costheta**2) * \
                                         ( self.etap * delta_p[:,2*k:] + self.etam * delta_m[:,:-2*k] )
            A = - ( self.etap * delta_p[:,2*k:] + self.etam * delta_m[:,:-2*k] - 2. * delta_0[:,k:-k] ) \
                                                                                    * self.sintheta**2
            gamma_Q = A * self.costwophi
            
            
            # Calculates gamma_u, gamma_v, and gamma_qu for Ray 1. These arrays have shape (T,NV+2k)
            gamma_U1 = A * self.sintwophi
            gamma_V1 = 2. * (self.etap * delta_p[:,2*k:] - self.etam * delta_m[:,:-2*k] )*self.costheta
            gamma_QU1 = - self.far_coeff * self.costheta * np.ones( gamma_I.shape )
            
            # Then calculates gamma_u, gamma_v, and gamma_qu for Ray 2. These arrays have shape (T,NV+2k)
            gamma_U2 = - 1.0 * gamma_U1
            gamma_V2 = - 1.0 * gamma_V1
            gamma_QU2 = -1.0 * gamma_QU1
            
            #print('Preparing for gain matrix integration')
            # Begins iterating through tau for the sums
            # Starts with tau=0, which should be 0 because there's no width to be integrated yet
            # 1 is the direction from tau[0] to tau[i] and 2 is the direction from tau[T-1] to tau[i]
            # Iterating through ray 2 backwards, so this is the last column
            GI1 = np.zeros( gamma_I[0].shape )
            GQ1 = np.zeros( gamma_I[0].shape )
            GU1 = np.zeros( gamma_I[0].shape )
            GV1 = np.zeros( gamma_I[0].shape )
            GQU1= np.zeros( gamma_I[0].shape )
            GI2 = np.zeros( gamma_I[0].shape )
            GQ2 = np.zeros( gamma_I[0].shape )
            GU2 = np.zeros( gamma_I[0].shape )
            GV2 = np.zeros( gamma_I[0].shape )
            GQU2= np.zeros( gamma_I[0].shape )
            #print('Integrating gain matrix')
            # Then begins iterating through remaining tau bins i using trapezoidal rule for numerical integ
            for i in range( 1, self.tau.size ):
                
                # Calculates sums for that particular value of tau of the values that come between
                #     tau[0] and tau[i] for ray 1
                GI1i  = 0.5*gamma_I[0,:]   + gamma_I[1:i,:].sum(axis=0)   + 0.5*gamma_I[i,:]
                GQ1i  = 0.5*gamma_Q[0,:]   + gamma_Q[1:i,:].sum(axis=0)   + 0.5*gamma_Q[i,:]
                GU1i  = 0.5*gamma_U1[0,:]  + gamma_U1[1:i,:].sum(axis=0)  + 0.5*gamma_U1[i,:]
                GV1i  = 0.5*gamma_V1[0,:]  + gamma_V1[1:i,:].sum(axis=0)  + 0.5*gamma_V1[i,:]
                GQU1i = 0.5*gamma_QU1[0,:] + gamma_QU1[1:i,:].sum(axis=0) + 0.5*gamma_QU1[i,:]
                
                # Calculates sums for that particular value of tau of the values that come between
                #     tau[i] and tau[T-1] for ray 2
                # This is being calculated backwards, so this is column -(i+1) for ray 2 
                GI2i  = 0.5*gamma_I[-1,:]   + gamma_I[-i:-1,:].sum(axis=0)  + 0.5*gamma_I[-i-1,:]
                GQ2i  = 0.5*gamma_Q[-1,:]   + gamma_Q[-i:-1,:].sum(axis=0)  + 0.5*gamma_Q[-i-1,:]
                GU2i  = 0.5*gamma_U2[-1,:]  + gamma_U2[-i:-1,:].sum(axis=0) + 0.5*gamma_U2[-i-1,:]           
                GV2i  = 0.5*gamma_V2[-1,:]  + gamma_V2[-i:-1,:].sum(axis=0) + 0.5*gamma_V2[-i-1,:]         
                GQU2i = 0.5*gamma_QU2[-1,:] + gamma_QU2[-i:-1,:].sum(axis=0)+ 0.5*gamma_QU2[-i-1,:]  
                
                # Adds the ith row onto the Gamma arrays for ray 1
                GI1 = np.vstack(( GI1, GI1i ))
                GQ1 = np.vstack(( GQ1, GQ1i ))
                GU1 = np.vstack(( GU1, GU1i ))
                GV1 = np.vstack(( GV1, GV1i ))
                GQU1 = np.vstack(( GQU1, GQU1i ))
                
                # Adds the ith row onto the Gamma arrays for ray q; technically the -(i+1) index for ray 2
                #   so does a reverse stack
                GI2 = np.vstack(( GI2i, GI2 ))
                GQ2 = np.vstack(( GQ2i, GQ2 ))
                GU2 = np.vstack(( GU2i, GU2 ))
                GV2 = np.vstack(( GV2i, GV2 ))
                GQU2 = np.vstack(( GQU2i, GQU2 ))
            
            # Prints test output if verbose
            if verbose:  # i == tau.size-1 and 
                print()
                print('    gamma_I1 sum: ', GI1[:,verbose+k])
                print('    gamma_I2 sum: ', GI2[:,verbose+k])
            
            # These are only sums. Multiplies these GX1 & GX2 arrays by self.dtau 
            GI1 = GI1*self.dtau
            GQ1 = GQ1*self.dtau
            GU1 = GU1*self.dtau
            GV1 = GV1*self.dtau
            GQU1 = GQU1*self.dtau
            GI2 = GI2*self.dtau
            GQ2 = GQ2*self.dtau
            GU2 = GU2*self.dtau
            GV2 = GV2*self.dtau
            GQU2 = GQU2*self.dtau
            
            
            # Prints test output if verbose
            if verbose:
                print()
                print('    GAMMA_I1: ', GI1[:,verbose+k])
                print('    GAMMA_I2: ', GI2[:,verbose+k])
                        
            # Now that integrated Gammas are calculated, calculates the resulting unitless stokes 
            #     values at tau.
            
            # Creates some scratch arrays that can be used for both directions
            scratch1 = np.ones( GI1.shape )
            scratch0 = np.zeros( GI1.shape )
            
            # Begins by setting stokes i as initial values stokes0, i.e. the n=0 terms constant over 
            #    optical depth and frequency. Array shape is (4,T,NV+2k)
            # Starts with iquv0 for direction 1
            stokes0 = np.stack((i0*scratch1, q0*scratch1, u0*scratch1, v0*scratch1))
            stokes1 = stokes0.copy()
            # Then does iquvF for direction 2
            stokesF = np.stack((iF*scratch1, qF*scratch1, uF*scratch1, vF*scratch1))
            stokes2 = stokesF.copy()
            
            # Creates integrated Gamma array. Has shape (4,4,T,NV+2k)
            # Does this first for Direction 1:
            G1row0 = np.stack(( GI1,     -GQ1,     -GU1,     -GV1 ))
            G1row1 = np.stack((-GQ1,      GI1,     GQU1, scratch0 ))
            G1row2 = np.stack((-GU1,    -GQU1,      GI1, scratch0 ))
            G1row3 = np.stack((-GV1, scratch0, scratch0,      GI1 ))
            G1array = np.stack(( G1row0, G1row1, G1row2, G1row3 ))
            # Then does the same for direction 2:
            G2row0 = np.stack(( GI2,     -GQ2,     -GU2,     -GV2 ))
            G2row1 = np.stack((-GQ2,      GI2,     GQU2, scratch0 ))
            G2row2 = np.stack((-GU2,    -GQU2,      GI2, scratch0 ))
            G2row3 = np.stack((-GV2, scratch0, scratch0,      GI2 ))
            G2array = np.stack(( G2row0, G2row1, G2row2, G2row3 ))
            
            # Begins looping through n = 1-10 to calculate and add terms onto stokes array
            for n in range(1,self.n + 1):
                
                # If this is the first loop, just sets gamma product to be a copy of Garray
                if n == 1:
                    G1product = G1array.copy()
                    G2product = G2array.copy()
                
                # Otherwise, multiplies Garray by Gproduct again
                else:
                    G1product = np.matmul( G1product, G1array, axes=[(0,1),(0,1),(0,1)] )
                    G2product = np.matmul( G2product, G2array, axes=[(0,1),(0,1),(0,1)] )
                
                # Multiplies the Gproduct by the incoming radiation seed, stokes0/stokesF
                term1_n = np.matmul( G1product, self.iquv0, axes=[(0,1),(0,),(0,)])
                term2_n = np.matmul( G2product, self.iquvF, axes=[(0,1),(0,),(0,)])
                
                # Divides that term by n! and adds result onto running stokes calculation, stokes
                if n <= 170:
                    stokes1 += ( term1_n / float(factorial(n)) )
                    stokes2 += ( term2_n / float(factorial(n)) )
                else:
                    tempterm1 = term1_n / float(factorial(170))
                    tempterm2 = term2_n / float(factorial(170))
                    stokes1 += tempterm1 * float( factorial(170)/factorial(n) )
                    stokes2 += tempterm2 * float( factorial(170)/factorial(n) )
            
            # After calculation, unpacks stokes
            return stokes1, stokes2
    
    def LDI_terms(self, delta, beta = None, verbose=False ):
        """
        Program that calculates the dimensionless stokes values from the input dimensionless 
        inversion equations, delta.
       
        The main input for this function, delta, should be a numpy array with dimensions 
        (T,NV+4k,3), where NV is the number of velocity bins and T is the number of tau bins. The 
        0th axis specifies values across different tau at constant frequency for a single 
        transition. The 1st axis specifies values across frequency at constant tau for a transition.
        The three rows along the 0th axis should be for delta^- (delta[0]), delta^0 (delta[1]), and 
        delta^+ (delta[2]).
        
        beta is a float that is multiplied by self.tau0 to determine the tau values that are
        integrated over
        
        verbose [default=False]: Whether to print out the values in a specified wavelength bin at
        several points in the calculation for checking. To print, set verbose to the index of the 
        wavelength bin (in the original delta array) desired for printout.
        
        Values defined in __init__ used here: self.theta is the angle between the magnetic field and 
        line of sight. self.phi is the sky-plane angle. Their corresponding values, self.costheta, 
        self.sintheta, self.costwophi and self.sinthophi are also used. self.etap and self.etam are 
        eta^+ and eta^-, respectively, or the squared ratio of the + and - dipole matrix components 
        to that of the 0th. self.far_coeff is -gamma_QU / cos(theta). and self.tau0 is the array of 
        tau0 values that are the multiplied by beta and integrated over.
       
        self.cloud option can be 1 or 2 depending on whether the seed radiation is entering one (1) 
        or both (2) ends of the cloud. 
        
        self.iquv0 is an array of Stokes I, Q, U, and V values at tau[0]. This should be an array of 
        length 4 of the input stokes values for the light ray. If cloud=2, this will be the initial
        of ray 1.
        
        self.iquvF is the same as iquv0 but for the far end of the cloud corresponding to tau[T-1]. 
        This is only used for cloud=2.
        
        self.k is the number of frequency bins spanned by the Zeeman shift, delta omega.
        
        
        
        Returns an array with shape (T,NV+4k,4) of unitless Stokes values. Zeroth axis separates by
        optical depth, first axis separates by frequency, and second axis separates i, q, u, v.
        
        """
        
        # If beta is provided along with delta array, sets
        if beta is not None:
            self.update_beta( beta )
    
        # First separates out the plus, 0, and minus components of delta. These arrays have shape 
        #    (T, NV+4k)
        delta_m = delta[:,:,0]
        delta_0 = delta[:,:,1]
        delta_p = delta[:,:,2]
        
        # Then separates out end stokes values
        i0 = self.iquv0[0]
        q0 = self.iquv0[1]
        u0 = self.iquv0[2]
        v0 = self.iquv0[3]
        if self.cloud == 2:
            iF = self.iquvF[0]
            qF = self.iquvF[1]
            uF = self.iquvF[2]
            vF = self.iquvF[3]
        
        # simplify k name
        k = self.k
        
        if verbose:
            # Sets appropriate print options
            np.set_printoptions(precision=4, linewidth=180)
            print('STOKES TEST:')
            print('    tau min:', self.tau[0], '   tau max:', self.tau[-1] )
            print('    dtau: ', self.dtau )
        
        
        
        # Splits here for 1 directional integration versus 2-directional ray
        # First for a 1-directional ray
        if self.cloud == 1:
            
            # First calculates unitless gain matrix components. These arrays have shape (T,NV+2k)
            gamma_I = 2.*delta_0[:,k:-k] * self.sintheta**2 + (1.+self.costheta**2) * \
                                         ( self.etap * delta_p[:,2*k:] + self.etam * delta_m[:,:-2*k] )
            A = - ( self.etap * delta_p[:,2*k:] + self.etam * delta_m[:,:-2*k] - 2. * delta_0[:,k:-k] ) \
                                                                                    * self.sintheta**2
            gamma_Q = A * self.costwophi
            gamma_U = A * self.sintwophi
            gamma_V = 2. * (self.etap * delta_p[:,2*k:] - self.etam * delta_m[:,:-2*k] )*self.costheta
            gamma_QU = - self.far_coeff * self.costheta * np.ones( gamma_I.shape )
        
        
            # Prints test output if verbose
            if verbose:
                print('    gamma_I: ', gamma_I[:,verbose+k])
                
            # Begins iterating through tau for the sums
            # Starts with tau=0, which should be 0 because there's no width to be integrated yet
            GI = np.zeros( gamma_I[0].shape )
            GQ = np.zeros( gamma_I[0].shape )
            GU = np.zeros( gamma_I[0].shape )
            GV = np.zeros( gamma_I[0].shape )
            GQU= np.zeros( gamma_I[0].shape )
            
            # Then begins iterating through remaining tau bins i using trapezoidal rule for numerical integ
            for i in range( 1, self.tau.size ):
                
                # Calculates sums for that particular value of tau of the values that come between
                #     tau[0] and tau[i]
                GIi  = 0.5*gamma_I[0,:]  + gamma_I[1:i,:].sum(axis=0)  + 0.5*gamma_I[i,:]
                GQi  = 0.5*gamma_Q[0,:]  + gamma_Q[1:i,:].sum(axis=0)  + 0.5*gamma_Q[i,:]
                GUi  = 0.5*gamma_U[0,:]  + gamma_U[1:i,:].sum(axis=0)  + 0.5*gamma_U[i,:]
                GVi  = 0.5*gamma_V[0,:]  + gamma_V[1:i,:].sum(axis=0)  + 0.5*gamma_V[i,:]
                GQUi = 0.5*gamma_QU[0,:] + gamma_QU[1:i,:].sum(axis=0) + 0.5*gamma_QU[i,:]
                
                GI = np.vstack(( GI, GIi ))
                GQ = np.vstack(( GQ, GQi ))
                GU = np.vstack(( GU, GUi ))
                GV = np.vstack(( GV, GVi ))
                GQU = np.vstack(( GQU, GQUi ))
                
                # Prints test output if verbose
            if verbose: # i == tau.size-1 and 
                print()
                print('    gamma_I sum: ', GI[:,verbose+k])
             
                
            # These are only sums. Multiplies these GX arrays by self.dtau before continuing
            GI = GI*self.dtau
            GQ = GQ*self.dtau
            GU = GU*self.dtau
            GV = GV*self.dtau
            GQU = GQU*self.dtau
            
            # Prints test output if verbose
            if verbose:
                # Sets appropriate print options
                print()
                print('    GAMMA_I: ', GI[:,verbose+k])
            
            # Now that integrated Gammas are calculated, calculates the resulting unitless stokes 
            #     values at tau.
            # Begins by setting stokes i as initial values stokes0, i.e. the n=0 terms constant over 
            #    optical depth and frequency. Array shape is (4,T,NV+2k)
            scratch1 = np.ones( GI.shape )
            stokes0 = np.stack((i0*scratch1, q0*scratch1, u0*scratch1, v0*scratch1))
            stokes = stokes0.copy().reshape( 1, *stokes0.shape  )
            
            # Creates integrated Gamma array. Has shape (4,4,T,NV+2k)
            scratch0 = np.zeros( GI.shape )
            Grow0 = np.stack(( GI,      -GQ,      -GU,      -GV ))
            Grow1 = np.stack((-GQ,       GI,      GQU, scratch0 ))
            Grow2 = np.stack((-GU,     -GQU,       GI, scratch0 ))
            Grow3 = np.stack((-GV, scratch0, scratch0,       GI ))
            Garray = np.stack(( Grow0, Grow1, Grow2, Grow3 ))
            
            # Begins looping through n = 1-10 to calculate and add terms onto stokes array
            for n in range(1,self.n + 1):
                
                
                # If this is the first loop, just sets gamma product to be a copy of Garray
                if n == 1:
                    Gproduct = Garray.copy()
                
                # Otherwise, multiplies Garray by Gproduct again
                else:
                    Gproduct = np.matmul( Gproduct, Garray, axes=[(0,1),(0,1),(0,1)] )
                
                # Multiplies the Gproduct by the incoming radiation seed, stokes0/stokesF
                term_n = np.matmul( Gproduct, self.iquv0, axes=[(0,1),(0,),(0,)])
                
                # Divides that term by n! and adds result onto running stokes calculation, stokes
                if n <= 170:
                    term = ( term_n / float(factorial(n)) )
                else:
                    tempterm = ( term_n / float(factorial(170)) )
                    term  = tempterm * float( factorial(170)/factorial(n) )
                term = term.reshape( 1, *term_n.shape )
                stokes = np.vstack(( stokes, term ))
            
            # After calculation, return stokes
            return stokes
            
             
            
            
            
        # Otherwise, if this is a 2-dimensional integration
        elif self.cloud == 2:
            
            # First calculates unitless gain matrix components
            # gamma_I and gamma_Q terms same in both directions; calculates those first. Array shape (T, NV+2k)
            gamma_I = 2.*delta_0[:,k:-k] * self.sintheta**2 + (1.+self.costheta**2) * \
                                         ( self.etap * delta_p[:,2*k:] + self.etam * delta_m[:,:-2*k] )
            A = - ( self.etap * delta_p[:,2*k:] + self.etam * delta_m[:,:-2*k] - 2. * delta_0[:,k:-k] ) \
                                                                                    * self.sintheta**2
            gamma_Q = A * self.costwophi
            
            
            # Calculates gamma_u, gamma_v, and gamma_qu for Ray 1. These arrays have shape (T,NV+2k)
            gamma_U1 = A * self.sintwophi
            gamma_V1 = 2. * (self.etap * delta_p[:,2*k:] - self.etam * delta_m[:,:-2*k] )*self.costheta
            gamma_QU1 = - self.far_coeff * self.costheta * np.ones( gamma_I.shape )
            
            # Then calculates gamma_u, gamma_v, and gamma_qu for Ray 2. These arrays have shape (T,NV+2k)
            gamma_U2 = - 1.0 * gamma_U1
            gamma_V2 = - 1.0 * gamma_V1
            gamma_QU2 = -1.0 * gamma_QU1
            
            #print('Preparing for gain matrix integration')
            # Begins iterating through tau for the sums
            # Starts with tau=0, which should be 0 because there's no width to be integrated yet
            # 1 is the direction from tau[0] to tau[i] and 2 is the direction from tau[T-1] to tau[i]
            # Iterating through ray 2 backwards, so this is the last column
            GI1 = np.zeros( gamma_I[0].shape )
            GQ1 = np.zeros( gamma_I[0].shape )
            GU1 = np.zeros( gamma_I[0].shape )
            GV1 = np.zeros( gamma_I[0].shape )
            GQU1= np.zeros( gamma_I[0].shape )
            GI2 = np.zeros( gamma_I[0].shape )
            GQ2 = np.zeros( gamma_I[0].shape )
            GU2 = np.zeros( gamma_I[0].shape )
            GV2 = np.zeros( gamma_I[0].shape )
            GQU2= np.zeros( gamma_I[0].shape )
            #print('Integrating gain matrix')
            # Then begins iterating through remaining tau bins i using trapezoidal rule for numerical integ
            for i in range( 1, self.tau.size ):
                
                # Calculates sums for that particular value of tau of the values that come between
                #     tau[0] and tau[i] for ray 1
                GI1i  = 0.5*gamma_I[0,:]   + gamma_I[1:i,:].sum(axis=0)   + 0.5*gamma_I[i,:]
                GQ1i  = 0.5*gamma_Q[0,:]   + gamma_Q[1:i,:].sum(axis=0)   + 0.5*gamma_Q[i,:]
                GU1i  = 0.5*gamma_U1[0,:]  + gamma_U1[1:i,:].sum(axis=0)  + 0.5*gamma_U1[i,:]
                GV1i  = 0.5*gamma_V1[0,:]  + gamma_V1[1:i,:].sum(axis=0)  + 0.5*gamma_V1[i,:]
                GQU1i = 0.5*gamma_QU1[0,:] + gamma_QU1[1:i,:].sum(axis=0) + 0.5*gamma_QU1[i,:]
                
                # Calculates sums for that particular value of tau of the values that come between
                #     tau[i] and tau[T-1] for ray 2
                # This is being calculated backwards, so this is column -(i+1) for ray 2 
                GI2i  = 0.5*gamma_I[-1,:]   + gamma_I[-i:-1,:].sum(axis=0)  + 0.5*gamma_I[-i-1,:]
                GQ2i  = 0.5*gamma_Q[-1,:]   + gamma_Q[-i:-1,:].sum(axis=0)  + 0.5*gamma_Q[-i-1,:]
                GU2i  = 0.5*gamma_U2[-1,:]  + gamma_U2[-i:-1,:].sum(axis=0) + 0.5*gamma_U2[-i-1,:]           
                GV2i  = 0.5*gamma_V2[-1,:]  + gamma_V2[-i:-1,:].sum(axis=0) + 0.5*gamma_V2[-i-1,:]         
                GQU2i = 0.5*gamma_QU2[-1,:] + gamma_QU2[-i:-1,:].sum(axis=0)+ 0.5*gamma_QU2[-i-1,:]  
                
                # Adds the ith row onto the Gamma arrays for ray 1
                GI1 = np.vstack(( GI1, GI1i ))
                GQ1 = np.vstack(( GQ1, GQ1i ))
                GU1 = np.vstack(( GU1, GU1i ))
                GV1 = np.vstack(( GV1, GV1i ))
                GQU1 = np.vstack(( GQU1, GQU1i ))
                
                # Adds the ith row onto the Gamma arrays for ray q; technically the -(i+1) index for ray 2
                #   so does a reverse stack
                GI2 = np.vstack(( GI2i, GI2 ))
                GQ2 = np.vstack(( GQ2i, GQ2 ))
                GU2 = np.vstack(( GU2i, GU2 ))
                GV2 = np.vstack(( GV2i, GV2 ))
                GQU2 = np.vstack(( GQU2i, GQU2 ))
            
            # Prints test output if verbose
            if verbose:  # i == tau.size-1 and 
                print()
                print('    gamma_I1 sum: ', GI1[:,verbose+k])
                print('    gamma_I2 sum: ', GI2[:,verbose+k])
            
            # These are only sums. Multiplies these GX1 & GX2 arrays by self.dtau 
            GI1 = GI1*self.dtau
            GQ1 = GQ1*self.dtau
            GU1 = GU1*self.dtau
            GV1 = GV1*self.dtau
            GQU1 = GQU1*self.dtau
            GI2 = GI2*self.dtau
            GQ2 = GQ2*self.dtau
            GU2 = GU2*self.dtau
            GV2 = GV2*self.dtau
            GQU2 = GQU2*self.dtau
            
            
            # Prints test output if verbose
            if verbose:
                print()
                print('    GAMMA_I1: ', GI1[:,verbose+k])
                print('    GAMMA_I2: ', GI2[:,verbose+k])
                        
            # Now that integrated Gammas are calculated, calculates the resulting unitless stokes 
            #     values at tau.
            
            # Creates some scratch arrays that can be used for both directions
            scratch1 = np.ones( GI1.shape )
            scratch0 = np.zeros( GI1.shape )
            
            # Begins by setting stokes i as initial values stokes0, i.e. the n=0 terms constant over 
            #    optical depth and frequency. Array shape is (4,T,NV+2k)
            # Starts with iquv0 for direction 1
            stokes0 = np.stack((i0*scratch1, q0*scratch1, u0*scratch1, v0*scratch1))
            stokes1 = stokes0.copy().reshape( 1, *stokes0.shape  )
            # Then does iquvF for direction 2
            stokesF = np.stack((iF*scratch1, qF*scratch1, uF*scratch1, vF*scratch1))
            stokes2 = stokesF.copy().reshape( 1, *stokes0.shape  )
            
            # Creates integrated Gamma array. Has shape (4,4,T,NV+2k)
            # Does this first for Direction 1:
            G1row0 = np.stack(( GI1,     -GQ1,     -GU1,     -GV1 ))
            G1row1 = np.stack((-GQ1,      GI1,     GQU1, scratch0 ))
            G1row2 = np.stack((-GU1,    -GQU1,      GI1, scratch0 ))
            G1row3 = np.stack((-GV1, scratch0, scratch0,      GI1 ))
            G1array = np.stack(( G1row0, G1row1, G1row2, G1row3 ))
            # Then does the same for direction 2:
            G2row0 = np.stack(( GI2,     -GQ2,     -GU2,     -GV2 ))
            G2row1 = np.stack((-GQ2,      GI2,     GQU2, scratch0 ))
            G2row2 = np.stack((-GU2,    -GQU2,      GI2, scratch0 ))
            G2row3 = np.stack((-GV2, scratch0, scratch0,      GI2 ))
            G2array = np.stack(( G2row0, G2row1, G2row2, G2row3 ))
            
            # Begins looping through n = 1-10 to calculate and add terms onto stokes array
            for n in range(1,self.n + 1):
                
                # If this is the first loop, just sets gamma product to be a copy of Garray
                if n == 1:
                    G1product = G1array.copy()
                    G2product = G2array.copy()
                
                # Otherwise, multiplies Garray by Gproduct again
                else:
                    G1product = np.matmul( G1product, G1array, axes=[(0,1),(0,1),(0,1)] )
                    G2product = np.matmul( G2product, G2array, axes=[(0,1),(0,1),(0,1)] )
                
                # Multiplies the Gproduct by the incoming radiation seed, stokes0/stokesF
                term1_n = np.matmul( G1product, self.iquv0, axes=[(0,1),(0,),(0,)])
                term2_n = np.matmul( G2product, self.iquvF, axes=[(0,1),(0,),(0,)])
                
                # Divides that term by n! and adds result onto running stokes calculation, stokes
                if n <= 170:
                    term1 = ( term1_n / float(factorial(n)) ).reshape( 1, *term1_n.shape )
                    term2 = ( term2_n / float(factorial(n)) ).reshape( 1, *term2_n.shape )
                else:
                    tempterm1 = ( term1_n / float(factorial(170)) ).reshape( 1, *term1_n.shape )
                    tempterm2 = ( term2_n / float(factorial(170)) ).reshape( 1, *term2_n.shape )
                    term1 = tempterm1 * float( factorial(170)/factorial(n) )
                    term2 = tempterm2 * float( factorial(170)/factorial(n) )
                
                stokes1 = np.vstack(( stokes1, term1 ))
                stokes2 = np.vstack(( stokes2, term2 ))
                
            # After calculation, unpacks stokes
            return stokes1, stokes2



############################# Object class for parameter set with varying theta #############################


class maser_v_theta(_maser_base_):
    def __init__(self, parfile = None, thetas = _default_( None ), theta_precision = _default_( 1 ), \
                       units = _default_('degrees'), outpaths = _default_(None), **kwargs):
        """
        Object for calculating the dimensionless population inversions for a given parameter set
        *as a function of theta*. 
        
        Generates one maser class object for each value of theta provided, and stores them in the dictionary
        attribute self.masers, with the value of theta as the dictionary key (rounded to the specified 
        precision).
        
        Optional Parameters:
            
            parfile         String or None
                                
                                [ Default = None ]
                                
                                If provided, gives the path and file name (from current directory) of
                                a parameter file containing values for any of the keywords accepted 
                                by this object class initialization. Values in this parameter file 
                                will override any default values. 
                                
                                Parameter file ingestion also allows the specification of the
                                omegabar array by min, max, and stepsize, as well as the
                                specification of tau0 by number of resolution elements (both of which
                                are not currently supported when set explicitly on object 
                                initialization.)
            
            thetas          List or NumPy Array of floats (or None)
                                
                                [ Default = None ]
            
                                List of values for theta (in the units specified by the units keyword) 
                                for which to generate a maser object with the specified other parameters.
                                
                                Can also be read in from the parameter file, but must be under the section
                                header '[MASER_V_THETA CLASS]'. To read in from the parameter file, enter
                                None on object initialization and specify a parfile with the desired
                                value. 
                                
                                Note: This parameter MUST be specified either directly on object 
                                initialization or from a parameter file.
                                
            theta_precision Integer
                                
                                [ Default = 1 ]
                                
                                The precision to which thetas values will be rounded when used as keys 
                                for the masers dictionary attribute. (Keep in mind, these values will be
                                in the same units used on object initialization.)
            
            units           String: 'degrees' (or 'deg' or 'd') OR 'radians' (or 'rad' or 'r')
                                
                                [ Default = 'degrees' ]
                                
                                The units in which the thetas values are provided. The masers dictionary
                                attribute will use the values corresponding to these units, but they
                                they will be converted to radians for initializing the individual maser
                                objects.
            
            outpaths        List of Strings
                                
                                [ Default = None ]
                                
                                The output paths to which each of the thetas solutions will be mapped.
                                If provided, must be the same length as thetas. If not provided, will
                                be generated based on the thetas values provided.
            
            **kwargs        Any additional keyword arguments will be passed directly on to the 
                            initialization of every maser object.
        
        
        Object attributes:
            
            All attributes set by _maser_base_ class, plus:
            
            self.thetas             NumPy Array
                                
                                        Otherwise, as entered and rounded to the precision in 
                                        thetas_precision.
            
            self.theta_precision    Integer
                                        
                                        As entered
            
            self.units              String
                                        
                                        As entered
            
            self.masers             Dictionary
                                
                                        Keys are the values listed in thetas, and the values are the
                                        corresponding maser objects.
            
        """
        
        
        
        
        #### Uses _maser_base_ initialization to load parfile (if any) and the following attributes:
        ####     phi, n, outpath, far_coeff, etapm, alphapm, cloud, betas, resume, lastdelta, verbose, ftol, filename,
        ####     endfill, trend, lastdelta2
        ####     + fccalc, sintwophi, costwophi
        #### Saves config file as attribute conf, name of parfile as attribute parfile, and name of base section in
        ####     config file as attribute sect
        super().__init__( parfile = parfile, ignore = ['theta'], **kwargs)
        
            
        
        #### Processing keys for this class specifically
        sect = 'MASER_V_THETA CLASS'
        
        
        
        
        #### Sets up thetas attribute with rounding
        
        # Sets the precision for theta attribute
        self.theta_precision = self._process_key_( 'theta_precision', theta_precision, self.conf[sect], \
                                                        allowed = { int: None }, convert = True, ignore_none = True  )
                                                        
        
        # Checks data type of thetas - list or numpy array; if it's a single value, sets but prints warning
        if isinstance( thetas, float ) or isinstance( thetas, int):
            print('Warning: The maser_v_theta class is intended for comparison of maser class objects with different values\n' + \
                  '         of theta and otherwise identical parameters. For a single parameter set, recommend using the\n' + \
                  '         maser class, instead.')
            thetas = np.array([ round(float(thetas),theta_precision), ])
        self.thetas = self._process_key_( 'thetas', thetas, self.conf[sect], \
                                        allowed = { np.ndarray: [float, None] }, convert = True, ignore_none = True  )
        if self.thetas is None:
            raise ValueError( 'Keyword thetas must be provided either on call or in parameter file.' )
        
        # Rounds all values in array
        self.thetas = np.array([ round(x, self.theta_precision ) for x in self.thetas ])
            
        
        #### Checking and saving units
        self.units = self._process_key_( 'units', units, self.conf[sect], \
                    allowed = { str: ['radians','rad','r','degrees','deg','d'] }, convert = False, ignore_none = True  )
        
        
        #### Outpaths array
        self.outpaths = self._process_key_( 'outpaths', outpaths, self.conf[sect], \
                        allowed = OrderedDict([ (list, [str, self.thetas.size]), (None,None) ]), \
                        convert = False, ignore_none = True  )
        if self.outpaths is None:
            if self.units in ['degrees','deg','d']:
                ndigits = self.theta_precision + 2
            else:
                ndigits = self.theta_precision + 1
            path_template = '{{0}}theta{{1:0>{0}}}'.format(ndigits)
            self.outpaths = [ path_template.format( self.outpath, round(th * 10**self.theta_precision) ) for th in self.thetas ]
        
        
        #### Makes masers dictionary and populates
        self.masers = {}
        
        # Makes sure there is no 'theta' key in the **kwargs
        for key in ['theta', 'outpath']:
            if key in kwargs:
                del kwargs[key]
        
        # Makes array of theta values in radians corresponding to each value in thetas; if units are radians, this 
        #   is identical to the self.thetas array
        if self.units in ['degrees','deg','d']:
            thetas_radians = self.thetas * pi / 180.
        else:
            thetas_radians = self.thetas.copy()
        
        # theta value in self.thetas already rounded
        for i, theta in enumerate(self.thetas):
            
            # Makes maser object
            self.masers[ theta ] = maser( parfile = parfile, theta = thetas_radians[i], outpath = self.outpaths[i], **kwargs )
        
        
        #### Some extra work on betas attribute, setting beta, tau, and dtau
        
        # If betas is an array, sets beta, tau, and dtau attributes based on first value in array
        if isinstance( self.betas, np.ndarray ):
            self.update_beta( self.betas[0] )
        
        # If betas is None, sets beta, tau, and dtau attributes
        elif self.betas is None:
            self.update_beta( None )
        
    def calc_far_coeff(self, ne, freq0, Gam, B, A0, P0, mode='cm' ):
        """
        Calculates the faraday coefficient, gamma_QU/cos(theta) given:
            ne      = electron density [ cm^-3 or m^-3 ]
            freq0   = rest frequency of the line [ Hz ]
            Gamma     = loss rate [ s^-1 ]
            B       = magnetic field strength [Gauss]
            A0      = Einstein A coefficient [ s^-1 ]
            P0      = pump rate into the 0 state [cm^-3 s^-1 or m^-3 s^-1 ]
        Also uses the Doppler width in Hz given in object initialization.
        
        Keyword mode can be set to 'cm' or 'm' to specify units of the given ne and P0 values.
        Default is 'cm'. If set to 'cm', these values will be converted to SI prior to calculation.
        
        Overwrites self.far_coeff.
        """
        # Uses _maser_base_ class method, but hands it the doppler width, W, from the attribute
        super().calc_far_coeff( ne, freq0, Gam, B, A0, P0, self.W, mode=mode )
        
        # Iterates the new faraday coeff values down to the individual maser objects
        for theta in self.thetas:
            for key in ['far_coeff','fccalc','ne','P0','freq0','Gamma','B','A0']:
                self.masers[ theta ].__dict__[key] = self.__dict__[key]
    
    def update_beta( self, beta ):
        """
        Updates beta value (i.e. the total optical depth of the cloud multiplied by tau0).
        
        Updates object attributes self.beta, self.tau, and self.dtau.
        """
        
        if beta is not None:
        
            # Saves new beta value as object attribute beta
            self.beta = beta
        
            # Scales tau array appropriately
            self.tau = self.tau0 * self.beta
    
            # Determines the spacing in tau
            self.dtau = self.tau[1] - self.tau[0]
        
        else:
            self.beta = None
            self.tau  = None
            self.dtau = None
        
        # Sets for all lower level maser objects
        for theta in self.thetas:
            for key in ['beta','tau','dtau']:
                self.masers[ theta ].__dict__[key] = self.__dict__[key]
    
    
    ### Functions for analysis ###
            
    def readin(self, beta, as_attr, ext='txt', updatepars = False ): 
        """
        Program to read in files generated by iterative root finding for each maser object in the masers 
        dictionary attribute and saves them as an object attribute of the individual maser objects of 
        name as_attr. 
        
        For example, to load the beta = 2.0 delta arrays (saved as fits files) as the lastdelta
        attributes for each object, run
            
            self.readin( 2.0, 'lastdelta', ext='fits', updatepars = False )
        
        Required Parameters:
            
            beta            Float
                                
                                Value or an array of total optical depths for the cloud. Unitless.
                                Indicates which solution should be read in from the output path.
            
            as_attr         String
                                
                                The name of the attribute of each maser object in the masers dictionary
                                to which the corresponding deltas array will be saved.
            
        Optional Parameters:
            
            ext             String ('txt' or 'fits')
                                
                                [ Default = 'txt' ]
                                
                                The extension of the file to be read in.
                                
                                Recommend: 'fits'
            
            updatepars      Boolean
                                
                                [ Default = False ]
                                
                                Only used if ext = 'fits'. If set to True, will read the additional
                                parameters saved to the fits file and saves them to all of the 
                                corresponding object attributes for each maser object.
                                
        """
        
        # Makes sure . not provided in requested extension
        if ext.startswith('.'):
            ext = ext[1:]
        
        
        # Starts by iterating through all theta values
        for theta in self.thetas:
            
            # Reading in if text file
            if ext == 'txt':
        
                # Determines path names for each delta using desired extension
                dminus_path = '{0}{1}_beta{2}_dminus.{3}'.format(self.masers[theta].outpath, self.masers[theta].filename, beta, ext )
                dzero_path  = '{0}{1}_beta{2}_dzero.{3}'.format(self.masers[theta].outpath, self.masers[theta].filename, beta, ext )
                dplus_path  = '{0}{1}_beta{2}_dplus.{3}'.format(self.masers[theta].outpath, self.masers[theta].filename, beta, ext )
        
                # Reads in files
                dminus = np.genfromtxt( dminus_path )
                dzero  = np.genfromtxt( dzero_path )
                dplus  = np.genfromtxt( dplus_path )
            
        
            # Reading in if fits file
            elif ext == 'fits':
        
                # Determines path names for single fits file
                outpath = '{0}{1}_beta{2}.{3}'.format(self.masers[theta].outpath, self.filename, beta, ext )
            
                # Opens fits file for reading
                hdu = fits.open( outpath )
            
                # Gets delta arrays from extensions
                dminus = hdu[1].data
                dzero  = hdu[2].data
                dplus  = hdu[3].data
            
                # Updates object attributes from header if updatepars requested
                # Does not overwrite outpath, verbose, resume, trend, lastdelta, or lastdelta2.
                if updatepars:
                
                    # Sets aside 0-ext header for easy ref
                    hdr = hdu[0].header
                
                    # Reconstruct omegabar array from header keys. Assumes omegabar is centered on omega_0
                    AFbins = hdr['AFbins']
                    dAF = hdr['AFres']
                    Nplus = ( AFbins - 1 ) / 2
                    self.masers[theta].omegabar = np.linspace( -Nplus, Nplus, AFbins ).astype(np.longdouble) * dAF
                
                    # Reconstructs tau0 assuming tau0 is fraction of cloud transversed from 0 to 1
                    self.masers[theta].tau0 = np.linspace( 0, 1, hdr['taubins'] ).astype(np.longdouble)
                
                    # Retrieves theta
                    self.masers[theta].theta = hdr['theta']
                
                    # Reconstructs iquv0
                    self.masers[theta].iquv0 = np.array([ hdr['i0'], hdr['q0'], hdr['u0'], hdr['v0'] ])
                
                    # Sets W, k, phi, and farcoeff directly
                    self.masers[theta].W = hdr['Doppler']
                    self.masers[theta].k = hdr['k']
                    self.masers[theta].phi = hdr['phi']
                    self.masers[theta].far_coeff = hdr['farcoeff']
                
                    # Sets eta p/m and alpha p/m
                    self.masers[theta].etap = hdr['etap']
                    self.masers[theta].etam = hdr['etam']
                    self.masers[theta].alphap = hdr['alphap']
                    self.masers[theta].alpham = hdr['alpham']
                
                    # Saves n and endfill
                    self.masers[theta].n = hdr['nexp']
                    self.masers[theta].endfill = hdr['endfill']
                
                    # Sets cloud and ray2 stuff
                    self.masers[theta].cloud = hdr['cloud']
                    if self.masers[theta].cloud == 2:
                        self.masers[theta].iquvF = np.array([ hdr['iF'], hdr['qF'], hdr['uF'], hdr['vF'] ])
                    else:
                        self.masers[theta].iquvF = None
                
                    # Saves beta and ftol
                    self.masers[theta].ftol = hdr['ftol']
                
                    # Gets fcalc info if in the header
                    if 'ne' in hdr.keys():
                        self.masers[theta].fccalc = True
                        self.masers[theta].ne = hdr['ne']
                        self.masers[theta].P0 = hdr['P0']
                        self.masers[theta].freq0 = hdr['AF0']
                        self.masers[theta].Gamma = hdr['Gamma']
                        self.masers[theta].B = hdr['B']
                        self.masers[theta].A0 = hdr['A0']
                    
                    # Otherwise, assumes fccoeff set manually
                    else:
                        self.masers[theta].fccalc = False
                
                    # Updates sin and cos
                    self.masers[theta].sintheta = sin(self.masers[theta].theta)
                    self.masers[theta].costheta = cos(self.masers[theta].theta)
                    self.masers[theta].sintwophi = sin(2.*self.masers[theta].phi)
                    self.masers[theta].costwophi = cos(2.*self.masers[theta].phi)
            
                # Closes fits file
                hdu.close()
            
            
            # Updates beta
            self.update_beta( float(beta) )
        
            # Sets as requested attribute
            self.masers[theta].__dict__[as_attr] = np.dstack(( dminus, dzero, dplus ))
        
    def cloud_end_stokes( self, betas, ext='fits', tau_idx = -1, saveas = None, overwrite = False, verbose = True ):
        """
        Calculates the dimensionless stokes values, fractional polarizations, and EVPA at the end of
        the cloud for a variety of total optical depths, beta, for every maser object in the masers
        attribute dictionary.
        
        Prior to calling, the following attributes of the maser objects in maser should be set/up to 
        date:
            
            far_coeff       Float
                                Unitless value gives -gamma_QU / cos(theta). Can either be specified 
                                explicitly on object initialization, or calculated from components 
                                using the calc_far_coeff method. *IS* updated if the updatepars
                                option is used when readin in a deltas solution from a fits file.
                                
        
        Other maser attributes used by this method that are set on object initialization:
        
            theta, costheta, sintheta, phi, costwophi, sintwophi, etap, etam, tau0, cloud, iquv0, 
            iquvF, k, filename, outpath
            
        Required Parameters:
            
            betas           1D NumPy array
                                The values of total optical depth, beta, for which the stokes
                                values are desired. Solution files should already exist for all
                                specified values in the outpath, of file extension indicated by
                                ext. (Of size B, for comparison with array attributes set below.)
        
        Optional Parameters:
            
            ext             String ('fits' or 'txt')
                                [ Default = 'fits' ]
                                The file extension of the output inversion solutions in the 
                                outpath. All beta solutions should use the same file extension.
            
            tau_idx         Integer
                                [ Default = -1 ]
                                The index within the cloud at which the solution will be retained. 
                                To use the solution at the far end of the cloud (i.e. where the
                                ray exits the cloud in a single ray solution), use tau_idx = -1. 
                                To use the solution at the near end of the cloud (i.e. where the
                                ray enters the cloud in a single ray solution), use tau_idx = 0.
                                Latter should only matter if a 2-ray solution with different 
                                rays.
            
            saveas          String or None
                                [ Default = None ]
                                If provided as string, will save the produced stokes and polarization
                                arrays to files in the outpath, with the file name given in the string.
                                Results will be saved as a fits file. String name given by saveas does
                                not need to end in a '.fits' suffix.
                                The resulting fits file will have 8 extensions - the 0th extension
                                contains a header with basic information on the results, the tau bin,
                                and the values of beta, while the remaining 7 extensions contain the 
                                data arrays for stokes i, stokes q, stokes u, stokes v, mc, ml, and
                                evpa, respectively.  
            
            overwrite       Boolean
                                [ Default = False ]
                                Whether to overwrite any existing fits file with the same name when 
                                creating the output (True) or not (False). Used only if saveas is not
                                None.
                                
            verbose         Boolean
                                [ Default = True ]
                                Whether to print feedback to terminal at various stages of the process.
        
        Object Attributes Created/Updated by This Method:
            
            tau_idx         Integer
                                Saved directly from user input.
                                
            stacked_stoki   NumPy array of shape (B,NV-2k)
                                Unitless Stokes i at the end of a cloud at each optical depth as a 
                                function of frequency.
            
            stacked_stokq   NumPy array of shape (B,NV-2k)
                                Unitless Stokes q at the end of a cloud at each optical depth as a 
                                function of frequency.
            
            stacked_stoku   NumPy array of shape (B,NV-2k)
                                Unitless Stokes u at the end of a cloud at each optical depth as a 
                                function of frequency.
            
            stacked_stokv   NumPy array of shape (B,NV-2k)
                                Unitless Stokes v at the end of a cloud at each optical depth as a 
                                function of frequency.
            
            stacked_mc      NumPy array of shape (B,NV-2k)
                                Fractional circular polarization at the end of a cloud at each 
                                optical depth as a function of frequency. Calculated as the ratio 
                                Stokes v / i. Does preserve sign of circular polarization.
            
            stacked_ml      NumPy array of shape (B,NV-2k)
                                Fractional linear polarization at the end of a cloud at each optical 
                                depth as a function of frequency. Does not preserve the direction of 
                                linear polarization.
            
            stacked_evpa    NumPy array of shape (B,NV-2k)
                                Electric vector position angle of the linear polarization at each
                                point in the solution grid. Calculated as 0.5 * arctan2( u, q ).
                                
        """
        
        # Overrites betas object with provided attribute for top-level object and maser objects
        self.betas = np.array( betas ).astype(float)
        for theta in self.thetas:
            self.masers[ theta ].betas = self.betas.copy()
        
        # Saves high level tau_idx (individual maser objects will be updated by their cloud_end_stokes method)
        self.tau_idx = tau_idx
        
        # Begins iterating through theta objects to read in and calculate all stokes values
        for theta in self.thetas:
            if verbose:
                print('Loading results for theta = {0} {1}...'.format(theta, self.units))
        
            # Just hands the info to the prism maser object's cloud_end_stokes method
            self.masers[theta].cloud_end_stokes( betas, ext = ext, tau_idx = tau_idx, saveas = saveas, \
                                                 overwrite = overwrite, verbose = verbose )
    
    def read_cloud_end_stokes( self, filename, verbose = True ):
        """
        Reads in fits files created by method cloud_end_stokes using saveas option and updates attributes of
        the maser objects in the masers attribute dictionary accordingly. For each maser object, saves the 
        optical depth index along tau at which stokes values in file were calculated to the individual maser
        objects in the masers dictionary as attribute tau_idx.
        
        Required Parameters:
            
            filename        String
                                Name of the fits file to which the calculated stokes values were saved by
                                cloud_end_stokes method. Assumed to be in path specified by object attribute
                                outpath for each maser object.
        
        Optional Parameters:
                                
            verbose         Boolean
                                [ Default = True ]
                                Whether to print feedback to terminal at various stages of the process.
        
        Updates Attributes:
            
            betas
            stacked_stokesi
            stacked_stokesq
            stacked_stokesu
            stacked_stokesv
            stacked_mc
            stacked_ml
            stacked_evpa
            tau_idx
        
        
        Other Functionality:
            
            Checks other attributes stored in fits file header against object attributes, and raises a 
            warning if there is disagreement (but will still run).
        
        """
        
        # Begins iterating through theta objects to read in all stokes values
        for i, theta in enumerate(self.thetas):
            if verbose:
                print('Loading results for theta = {0} {1}...'.format(theta, self.units))
        
            # Just hands the info to the prism maser object's read_cloud_end_stokes method and retrieves tau_idx
            self.masers[theta].read_cloud_end_stokes( filename, verbose = verbose )
            
            # If this is the first value of theta, saves tau index to top level object attribute
            if i == 0:
                self.tau_idx = self.masers[theta].tau_idx
            
            # If not, checks if the new tau_idx is consistent with that set by the file for the first theta
            elif self.tau_idx != self.masers[theta].tau_idx:
                print('MASER_V_THETA.READ_CLOUD_END_STOKES WARNING:  tau_idx for theta = {0} {1} does not match value from theta = {2} {1}'.format(\
                                                                        theta, self.units, self.thetas[0] ) )
                print('                                          Value for theta = {0} {1} : {2}    Value for theta = {3} {1} : {4}'.format(\
                                                                        theta, self.units, self.masers[theta].tau_idx, self.thetas[0], self.tau_idx ))
    
    def calc_R( self, betas = None, ext = 'fits', saveas = None, overwrite = False, verbose = False ):
        """
        Calculates the stimulated emission rate, R, at the end of the cloud for each maser object in 
        the masers dictionary attribute for one or more given total optical depths. Includes loading 
        in the deltas object from the output file for that total optical depth for each maser object.
        
        The stimulated emission rate, R, in inverse seconds, is either returned as a numpy array with
        shape (theta, beta)
        
        Optional Parameters:
            
            betas           Float, List/Array of Floats, or None
                                [ default = None ]
                                The value(s) of beta for which R will be calculated. If None are
                                provided, will calculate for all beta values in object attribute,
                                betas.set to None, will 
                                calculate and return R/Gamma. 
            
            ext             String ('fits' or 'txt')
                                [ Default = 'fits' ]
                                The file extension of the output inversion (deltas) solutions in 
                                the outpath. All maser objects should use the same file extension.
            
            saveas          String or None
                                [ Default = None ]
                                If provided as string, will save the calculated stimulated emission
                                rate, R, to a fits file in the top-level object attribute, outpath,
                                with the file name given in the string. String name given by saveas 
                                does not need to end in a '.fits' suffix.
                                The resulting fits file will have 2 extensions - the 0th extension
                                contains a header with basic information on the results, the tau bin,
                                and the values of beta (as the data stored in the extension), while 
                                the 1st extension contains the data array of calculated R values
                                in inverse seconds.
            
            overwrite       Boolean
                                [ Default = False ]
                                Whether to overwrite any existing fits file with the same name when 
                                creating the output (True) or not (False). Used only if saveas is not
                                None.
                                
            verbose         Boolean
                                [ default = False ]
                                Whether to print out progress during calculation.
        
        Other Object Attributes Used:
            
            theta      The angle between the magnetic field and line of sight in radians.
            costheta   cos( self.theta )
            sintheta   sin( self.theta )
            phi        The sky-plane angle in radians.
            costwophi  cos( 2 * self.phi )
            sintwophi  sin( 2 * self.phi )
            etap       The squared ratio of the + dipole moment to the 0th dipole moment.
            etam       The squared ratio of the - dipole moment to the 0th dipole moment.
            omegabar   The array of angular frequencies.
            k          The number of frequency bins spanned by the Zeeman shift, delta omega
            
        Returns:
            
            R_beta_theta    NumPy Array
                                The stimulated emission rate, in inverse seconds, at the cloud end.
                                2-dimensional array with shape ( number_of_theta, number_of_beta).
        """
        
        #### Processing beta to make sure it's a numpy array ####
        
        # If it's not provided, uses object attribute as default
        if betas is None:
            betas = self.betas
        
        # If it's a list or tuple, turns into a numpy array
        elif isinstance(betas,list) or isinstance(betas,tuple):
            betas = np.array( betas )
        
        # Otherwise, assumes it's a single value and tries to turn into a length-1 numpy array
        elif not isinstance( betas, np.ndarray ):
            betas = np.array([ betas ])
        
        
        
        
        
        
        #### Iterates through betas and theta values to calculate R ####
        
        # Initializes empty 2D array to populate with calculated R values
        R_beta_theta = np.array([])
        
        # Iterates through theta/maser object attributes
        for theta in self.thetas:
            
            # Initializes empty 1D numpy array to populate with R at a given theta as a function of beta
            R_v_beta = np.array([])
            if verbose:
                print('Loading delta and calculating R for theta = {0} {1}...'.format(theta, self.units))
            
            # Iterates through beta values and populates R_v_beta array
            for beta in betas:
                if verbose:
                    print( '  -- Beta = {0}'.format(beta) )
                
                # Reads in deltas array for beta value and sets as object's deltas attribute
                self.masers[theta].deltas = self.masers[theta].readin( beta, ext=ext, updatepars=False )
            
                # Makes sure that the beta object attributes are up to date
                self.masers[theta].update_beta( float(beta) )
            
                # Calculates the stimulated emission rate and adds to R_v_beta array
                #     Does not implement Gamma yet.
                R_v_beta = np.append( R_v_beta, self.masers[theta].calc_R( Gamma = None, verbose = False, sep = False ) )
            
            # Once R for all beta values for that theta have been calculated...
            # Clears out deltas attribute from maser object to conserve memory
            del self.masers[theta].deltas
            
            # Reshapes and adds R_v_beta to R_beta_theta array
            R_v_beta = R_v_beta.reshape( R_v_beta.size, 1)
            if R_beta_theta.size > 0:
                R_beta_theta = np.hstack(( R_beta_theta, R_v_beta ))
            else:
                R_beta_theta = np.array( R_v_beta )
            
        
        
        
        
        
        
        #### Saves, if requested ####
        
        # Saves, if requested
        if saveas is not None and isinstance( saveas, str ):
            
            # Makes path for file to save and makes sure the file name ends in .fits extension
            savepath = '{0}{1}'.format( self.outpath, saveas )
            if not savepath.lower().endswith('.fits'):
                savepath = '{0}.fits'.format(savepath)
            
            # Makes primary HDU with no data
            prime_hdu = fits.PrimaryHDU()
            
            # Populates primary header with info these stokes arrays
            prime_hdu.header['AFmin'] = ( self.omegabar[0+self.k], 'Angular Freq Min for Stokes Arrays [s^-1]' )
            prime_hdu.header['AFmax'] = ( self.omegabar[-1-self.k], 'Angular Freq Max for Stokes Arrays [s^-1]' )
            prime_hdu.header['AFres'] = ( self.omegabar[1]-self.omegabar[0], 'Angular Freq Resolution [s^-1]' )
            prime_hdu.header['AFbins'] = ( self.omegabar.size, 'Total Angular Freq Bins' )
            prime_hdu.header['AFdata'] = ( self.omegabar.size - 2*self.k, 'Angular Freq Bins for Stokes Data' )
            prime_hdu.header['k'] = ( self.k, 'Zeeman splitting [bins]' )
            prime_hdu.header['taures'] = ( self.tau0.size, 'Number of Tau Resolution Bins along LoS' )
            prime_hdu.header['betaN'] = ( self.betas.size, 'Number of Optical Depths' )
            prime_hdu.header['betamin'] = ( self.betas[0], 'Min of Optical Depths' )
            prime_hdu.header['betamax'] = ( self.betas[-1], 'Max of Optical Depths' )
<<<<<<< HEAD
            prime_hdu.header['gOmega'] = ( float(self.k) * (self.omegabar[1]-self.omegabar[0] / pi ), 'Full Zeeman spliting rate [s^-1]' )
=======
            prime_hdu.header['gOmega'] = ( 2 * float(self.k) * (self.omegabar[1]-self.omegabar[0]), 'Full Zeeman spliting rate [s^-1]' )
>>>>>>> 938ab30f
            
            
            # Populates primary header with other info about calculation
            prime_hdu.header['cloud'] = ( self.cloud, 'number of rays' )
            prime_hdu.header['Doppler'] = ( self.W, 'Doppler width [s^-1]' )
            prime_hdu.header['Zeeman'] = ( (self.omegabar[1]-self.omegabar[0])*float(self.k), 'SS Zeeman splitting [s^-1]' )
            prime_hdu.header['phi'] = ( self.phi, 'Sky angle [rad]' )
            prime_hdu.header['etap'] = ( self.etap, '|d^+|^2 / |d^0|^2' )
            prime_hdu.header['etam'] = ( self.etam, '|d^-|^2 / |d^0|^2' )
            prime_hdu.header['alphap'] = ( self.alphap, 'P^+ / P^0' )
            prime_hdu.header['alpham'] = ( self.alpham, 'P^- / P^0' )
            prime_hdu.header['i0'] = ( self.iquv0[0], 'Ray 1 initial Stokes i' )
            prime_hdu.header['q0'] = ( self.iquv0[1], 'Ray 1 initial Stokes q' )
            prime_hdu.header['u0'] = ( self.iquv0[2], 'Ray 1 initial Stokes u' )
            prime_hdu.header['v0'] = ( self.iquv0[3], 'Ray 1 initial Stokes v' )
            if self.cloud == 2:
                prime_hdu.header['iF'] = ( self.iquvF[0], 'Ray 2 initial Stokes i' )
                prime_hdu.header['qF'] = ( self.iquvF[1], 'Ray 2 initial Stokes q' )
                prime_hdu.header['uF'] = ( self.iquvF[2], 'Ray 2 initial Stokes u' )
                prime_hdu.header['vF'] = ( self.iquvF[3], 'Ray 2 initial Stokes v' )
            prime_hdu.header['endfill'] = ( self.endfill, 'Mode for handling freq edges' )
            prime_hdu.header['farcoeff'] = ( self.far_coeff, '-gamma_qu/cos(theta)' )
            prime_hdu.header['nexp'] = ( self.n, 'Number of Expansion Terms' )
            prime_hdu.header['ftol'] = ( self.ftol, 'Tolerance for convergence' )
            if self.fccalc:
                prime_hdu.header['ne'] = ( self.ne, 'Electron number density [m^-3]' )
                prime_hdu.header['AF0'] = ( self.freq0, 'Angular frequency at line center [s^-1]' )
                prime_hdu.header['Gamma'] = ( self.Gamma, 'Loss rate [s^-1]' )
                prime_hdu.header['B'] = ( self.B, 'Magnetic field strength [G]' )
                prime_hdu.header['A0'] = ( self.A0, 'Einstein A coeff [s^-1]' )
                prime_hdu.header['P0'] = ( self.P0, 'Pi Pump rate [m^-3 s^-1]' )
            
            # Saves array of betas values as data of primary hdu
            prime_hdu.data = betas
               
            # Makes HDU for data extension
            ext1 = fits.ImageHDU( R_beta_theta.astype( np.float64 ) )
            ext1.name = 'R'
            
            # Makes HDU list with each hdu as an extension
            hdu = fits.HDUList([ prime_hdu, ext1 ])
            
            # Writes hdulist to file
            hdu.writeto( savepath, overwrite = overwrite )
            
            # Prints feedback if requested
            if verbose:
                print('Stimulated emission file {0} written.'.format( savepath ) )
            
        
        
        
<<<<<<< HEAD
=======
        
        
>>>>>>> 938ab30f
        
        #### Returns, either way ####
        
        return R_beta_theta
            
    def read_R(self, filename, verbose = True ):
        """
        Reads in fits file created by method calc_R using saveas option and returns the stimulated
        emission rate array as a function of theta and beta.
        
<<<<<<< HEAD
        #### Returns, either way ####
        
        return R_beta_theta
            
    def read_R(self, filename, verbose = True ):
        """
        Reads in fits file created by method calc_R using saveas option and returns the stimulated
        emission rate array as a function of theta and beta.
        
        Required Parameters:
            
            filename        String
                                Name of the fits file to which the calculated R values were saved by calc_R
                                method. Assumed to be in path specified by object attribute outpath.
        
=======
        Required Parameters:
            
            filename        String
                                Name of the fits file to which the calculated R values were saved by calc_R
                                method. Assumed to be in path specified by object attribute outpath.
        
>>>>>>> 938ab30f
        Optional Parameters:
                                
            verbose         Boolean
                                [ Default = True ]
                                Whether to print feedback to terminal at various stages of the process.
<<<<<<< HEAD
        
        Updates Attributes:
            
            betas
        
        Returns:
            
=======
        
        Updates Attributes:
            
            betas
        
        Returns:
            
>>>>>>> 938ab30f
            R_beta_theta    NumPy Array
                                The stimulated emission rate, in inverse seconds, at the cloud end.
                                2-dimensional array with shape ( number_of_theta, number_of_beta).
        
        Other Functionality:
            
            Checks other attributes stored in fits file header against object attributes, and raises a 
            warning if there is disagreement (but will still run).
        
        """
        
        # File assumed to be within the outpath
        filepath = '{0}{1}'.format( self.outpath, filename )
        if not os.path.exists(filepath):
            
            # If file is not in the outpath, checks from current directory
            if os.path.exists(filename):
                print('    Warning: File {0} not found in outpath {1}, but found in current directory.'.format(filename, self.outpath))
                print('             Using file in current directory.')
                filepath = filename
            
            # if file is not in outpath or current directory
            else:
                raise FileNotFoundError('Files {0} or {1} not found.'.format(filepath, filename))
        
        # Opens file in such a way that it will close automatically when over
        with fits.open(filepath) as hdu:
            
            
            
            #### Checks parameters from file against object attributes ####
            if verbose:
            
                # Makes warning string templates
                warning_temp_line = '    MASER.READ_R WARNING:  Parameter {0} in file does not match object attribute. (Diff : {1:.2e})'
            
                # Starts with k, since that'll affect the omegabar arrays
                if hdu[0].header['k'] != self.k:
                    print( warning_temp_line1.format( 'k' ) )
                    print( warning_temp_line2.format( hdu[0].header['k'], self.k, hdu[0].header['k'] - self.k ) )
            
                # Then checks omegabar values
                check_dict = OrderedDict([ ( 'AFmin' , self.omegabar[0+self.k] ), \
                                           ( 'AFmax' , self.omegabar[-1-self.k] ), \
                                           ( 'AFres' , self.omegabar[1]-self.omegabar[0] ), \
                                           ( 'AFbins', self.omegabar.size ), \
                                           ( 'AFdata', self.omegabar.size - 2*self.k ) ])
                for key in check_dict.keys():
                    if hdu[0].header[key] != check_dict[key]:
                        print( warning_temp_line.format( key, hdu[0].header[key] - check_dict[key] ) )
            
                # Checks tau and beta values
                check_dict = OrderedDict([ ( 'taures' , self.tau0.size ), \
                                           ( 'betaN'  , self.betas.size ), \
                                           ( 'betamin', self.betas[0] ), \
                                           ( 'betamax', self.betas[-1] ) ])
                for key in check_dict.keys():
                    if hdu[0].header[key] != check_dict[key]:
                        print( warning_temp_line.format( key, hdu[0].header[key] - check_dict[key] ) )
            
                # Checks other values present for all sims
                check_dict = OrderedDict([ ( 'cloud'   , self.cloud ), \
                                           ( 'Doppler' , self.W ), \
                                           ( 'Zeeman'  , (self.omegabar[1]-self.omegabar[0])*float(self.k) ), \
                                           ( 'phi'     , self.phi ), \
                                           ( 'etap'    , self.etap ), \
                                           ( 'etam'    , self.etam ), \
                                           ( 'alphap'  , self.alphap ), \
                                           ( 'alpham'  , self.alpham ), \
                                           ( 'i0'      , self.iquv0[0] ), \
                                           ( 'q0'      , self.iquv0[1] ), \
                                           ( 'u0'      , self.iquv0[2] ), \
                                           ( 'v0'      , self.iquv0[3] ), \
                                           ( 'endfill' , self.endfill ), \
                                           ( 'farcoeff', self.far_coeff ), \
                                           ( 'nexp'    , self.n ), \
                                           ( 'ftol'    , self.ftol ) ])
                for key in check_dict.keys():
                    if hdu[0].header[key] != check_dict[key]:
                        print( warning_temp_line.format( key, hdu[0].header[key] - check_dict[key] ) )
            
                # Checking fcalc values if set for both
                if 'ne' in hdu[0].header.keys() and self.fcalc:
                    check_dict = OrderedDict([ ( 'ne'   , self.ne ), \
                                               ( 'AF0'  , self.freq0 ), \
                                               ( 'Gamma', self.Gamma ), \
                                               ( 'B'    , self.B ), \
                                               ( 'A0'   , self.A0 ), \
                                               ( 'P0'   , self.P0 ) ])
                    for key in check_dict.keys():
                        if hdu[0].header[key] != check_dict[key]:
                            print( warning_temp_line.format( key, hdu[0].header[key] - check_dict[key] ) )
            
                # Checking values for 2nd ray if both are bi-directional
                if hdu[0].header['cloud'] == 2 and self.cloud == 2:
                    check_dict = OrderedDict([ ( 'iF'      , self.iquvF[0] ), \
                                               ( 'qF'      , self.iquvF[1] ), \
                                               ( 'uF'      , self.iquvF[2] ), \
                                               ( 'vF'      , self.iquvF[3] ) ])
                    for key in check_dict.keys():
                        if hdu[0].header[key] != check_dict[key]:
                            print( warning_temp_line.format( key, hdu[0].header[key] - check_dict[key] ) )
            
            
            
            
            #### Retrieves other values associated with R calculation ####
            
            # Saves array of betas values
            self.betas = hdu[0].data
            
            # Retrieves R_beta_theta
            R_beta_theta = hdu[1].data
            
        # Returns R array 
        return R_beta_theta
        
        
        
        
            
    
    ### Functions for plotting figures ###
    
    def plot_mlevpa( self, beta = None, overplot_gkk = False, label = None, label_loc = 'left', ml_max = None, \
                        legend_loc = 3, legend_cols = 1, R_beta_theta = None, figname = None, show=True ):
        """
        Plots m_l and EVPA, both vs. theta, in two windows. Does so for a single total optical depth, beta, 
        or a list of optical depths. 
        
        Intended to be run *after* stokes at a given point in cloud have been calculated or read in for a range  
        of beta values with cloud_end_stokes or read_cloud_end_stokes method, respectively.
        
        Can label curves with log(R/gOmega) value instead of beta value, but requires R_beta_theta to have been
        calculated and/or read in with calc_R/read_R for either the full beta values in the betas attribute or
        the subset of beta values provided on plot_mlevpa method call here.
            
        Optional Parameters:
            
            beta            None, Float, or List of Floats 
                                [ Default = None ]
                                The values or values of total optical depth to be plotted. If None, plots all
                                values of beta in self.betas object attribute
            
            overplot_gkk    Boolean
                                [ Default = False ]
                                If True, will overplot the GKK functional form on the ml(theta) subplot.
            
            label           None or String
                                [ Default = None ]
                                Text to label inside plot.
                        
            label_loc       String: 'left', 'right', 'upperleft', 'upperright', 'lowerleft', or 'lowerright' 
                                [ Default = 'left' ]
                                The corner of the plot in which the label (if provided) will be placed. Here,
                                'upper' and 'lower' refer to which subplot the label will be placed in, not the
                                corner within the subplot. Note that 'left' and 'right' are shortened options for 
                                'upperleft' and 'upperright'. Not case sensitive.
                                Will probably want 'left' for lower optical depths and 'right' for higher optical
                                depths.
                                
            ml_max          Float or None
                                [ Default = None ]
                                Upper shown on the ml plot y-axis (ml). If None, will use the automatic plot
                                value scaled by matplotlib. (Mainly useful if you want to set the y-limit used 
                                by the figure to be the same as other figures.)
            
            legend_loc      Integer
                                [ Default = 3 ]
                                Location of the plot legend in the EVPA subfigure. Default (legend_loc=3) puts 
                                legend in lower left corner. Based on matplotlib legend location options. Other
                                common options are upper left (legend_loc=2), upper right (legend_loc=1), and
                                lower right (legend_loc=4).
                                
            legend_cols     Integer
                                [ Default = 1 ]
                                Number of columns in the legend.
            
            R_beta_theta    None or 2D NumPy array
                                [ Default = None ]
                                If None, will label each curve by its beta value. If a 2D NumPy array of
                                calculated R values is provided, will label each curve by its mean log(R/gOmega) 
                                value, and print out the variation in log(R/gOmega) for each curve as a function 
                                of theta. The array provided must have shape (Nbetas, Nthetas), where Nbetas is
                                *either* the number of beta values in the betas object attribute *or* the number
                                of beta values provided by beta key here.
                                
            figname         None or String
                                [ Default = None ]
                                If a string is provided, figure will be saved with the provided file path/name. 
                                Note: this is the path from the working directory, NOT within the outpath of 
                                the object. 
                                If None, figure will be shown but not saved.
            
            show            Boolean
                                [ Default = True ]
                                Whether to show the figure or just close after saving (if figname provided).
                                Note: If this is set to False, you must set figname to be a string to which
                                the resulting figure will be saved; otherwise, the plot will disappear unseen.
        """
        #### First, checks values ####
        method_name = 'MASER_V_THETA.PLOT_MLEVPA'
        
        # Makes sure that, if show is False, a figname has been specified
        if show is False and figname is None:
            err_msg = "{0}: Setting show = False without specifying a file name for the plot will result in no\n".format(method_name) + \
                      " "*(12+len(method_name)+2) + \
                      "figure produced. Please either set show = True or provide a figname for the plot."
            raise ValueError(err_msg)
        
        # Checks that label_loc is one of the valid options and converts to lower case
        label_loc = label_loc.lower()
        if label is not None and label_loc not in [ 'left', 'right', 'upperleft', 'upperright', 'lowerleft', 'lowerright' ]:
            err_msg = "{0}: Accepted values for label_loc are:\n".format(method_name) + \
                      " "*(12+len(method_name)+2) + \
                      "'left', 'right', 'upperleft', 'upperright', 'lowerleft', 'lowerright'."
            raise ValueError(err_msg)
        
            
        
        # Makes template of error message for attribute checks
        attr_missing_msg1 = method_name + ': Object attribute {0} does not exist.'
        attr_missing_msg2 = method_name + ': Object attribute {0} does not exist for maser object with theta = {1} {2}.'
        attr_shape_msg    = method_name + ': Shape of object attribute {0} for maser object with theta = {1} {2}\n' + \
                        ' '*(12+len(method_name)+2) + 'is not consistent with attributes betas, omegabar, and k.\n' + \
                        ' '*(12+len(method_name)+2) + 'Attribute {0} should be NumPy array of shape ( {3}, {4} ).'
        
        # Iterates through required keywords to make sure the attributes exist; checks top level object first
        for req_attr in ['tau_idx', 'betas']:
            if req_attr not in self.__dict__.keys():
                raise AttributeError( attr_missing_msg1.format(req_attr) )
            
        # Since betas attribute must exist if we made it here, figures out the expected dimensions of the attribute 
        #   arrays
        Nbetas = self.betas.size
        Nfreq  = self.omegabar.size - 2 * self.k
        
        # Then checks maser objects in masers dictionary
        required_attributes = [ 'stacked_stoki', 'stacked_stokq', 'stacked_stoku', 'stacked_stokv', 'stacked_mc', \
                                'stacked_ml', 'stacked_evpa', 'tau_idx' ]
        for theta in self.thetas:
            
            for req_att in required_attributes:
                if req_att not in self.masers[theta].__dict__.keys():
                    raise AttributeError( attr_missing_msg2.format(req_att, theta, self.units) )
                
                # If it does exist and it's not tau_idx, makes sure that the array shape is correct
                elif req_att != 'tau_idx':
                    if self.masers[theta].__dict__[req_att].shape != ( Nbetas, Nfreq ):
                        raise ValueError( attr_shape_msg.format(req_att, theta, self.units, Nbetas, Nfreq) )
        
        
        
        
        
        
        #### Does some processing on requested beta value ####
        
        # If none is provided, assume all beta values in betas attribute are desired
        if beta is None:
            beta = list( self.betas )
            beta_idxs = list( np.arange( len(beta) ) )
        else:
        
            # If beta provided is single value, not list, makes it into len-1 list
            if isinstance( beta, float ) or isinstance( beta, int ):
                beta = [ float(beta) ]
            
            # Determines indices for each beta value in betas object attribute
            beta_idxs = []
            for bval in beta:
                if float(bval) in self.betas:
                    beta_idxs.append( np.where( self.betas == float(bval) )[0][0] )
                else:
                    err_msg = '{0}: Requested beta value, {1}, not in betas object attribute.\n'.format(method_name, bval) + \
                              ' '*(12+len(method_name)+2) + \
                              'Please make sure that cloud_end_stokes attributes have been generated or read for\n' + \
                              ' '*(12+len(method_name)+2) + \
                              'the desired beta values before calling this method.'
                    raise ValueError(err_msg)
        
        
        
        
        
        
        # If R_beta_theta is provided, checks it and creates labels
        if R_beta_theta is not None:
        
<<<<<<< HEAD
            # Calculates gOmega and converts from angular frequency to frequency
            gOmega = float(self.k) * float( self.omegabar[1]-self.omegabar[0] )  / pi 
=======
            # Calculates gOmega
            gOmega = 2.0 * float(self.k) * float( self.omegabar[1]-self.omegabar[0] )
>>>>>>> 938ab30f
            
            # First, makes sure it's a numpy array
            if not isinstance( R_beta_theta, np.ndarray ):
                err_msg = method_name + ': R_beta_theta must be a NumPy array, if provided.'
                raise TypeError( err_msg )
            
            # Then, makes sure it's 2D
            elif R_beta_theta.ndim != 2:
                err_msg = method_name + ': R_beta_theta, if provided, must be a 2-dimensional NumPy array. (Current dimensions: {0})'
                raise ValueError( err_msg.format(  R_beta_theta.ndim ) )
            
            # Then checks number of values along theta axis; should have shape ( Nbetas, Nthetas )
            elif R_beta_theta.shape[1] != self.thetas.size:
                err_msg = method_name + ': Number of values along theta (1st) axis in R_beta_theta must equal the number of thetas in the object attribute.\n'+\
                        ' '*(12+len(method_name)+2) + 'Size of thetas array: {0},   Values along theta axis in R_beta_theta: {1}'
                raise ValueError( err_msg.format( self.thetas.size, R_beta_theta.shape[1] ) )
            
            # Then checks if number of values along beta axis are the same size as beta array
            elif R_beta_theta.shape[0] == len(beta):
                
                # Calculates array of log(R/gOmega); should still have shape ( Nbeta, Ntheta )
                logRpts = np.log10( R_beta_theta / gOmega )
            
            # If number of values along beta axis different from beta array but same as betas attribute, 
            #   calculates logRpts as pared down from original R_beta_theta array to only include 
            #   requested beta values
            elif R_beta_theta.shape[0] == self.betas.size:
                logRpts = np.log10( R_beta_theta[beta_idxs] / gOmega )
                
            # If neither are true, raises an error
            else:
                err_msg = method_name + ': Number of values along beta (0th) axis in R_beta_theta must equal the number of beta values provided OR.\n'+\
                        ' '*(12+len(method_name)+2) + 'the number of beta values in the betas object attribute.\n' + \
                        ' '*(12+len(method_name)+2) + 'Betas provided: {0},  Size of betas array: {1},   Values along beta axis in R_beta_theta: {2}'
                raise ValueError( err_msg.format( len(beta), self.betas.size, R_beta_theta.shape[0] ) )
                
            # If no error was raised, calculates the mean log(R/gOmega) vs theta for each included beta value
            mean_logR = np.mean( logRpts, axis=1 )
            
            # Calculates range of logR/gOmega across theta for each beta
            range_logR = np.array([  np.max(logRpts[i,:]) - np.min(logRpts[i,:]) for i in range(logRpts.shape[0])  ])
            
            # Calculates variation as a percent of the mean
            logR_percent_change = np.abs( 100. * range_logR / mean_logR )
            
            # Prints output of percent variation across theta for each value of beta
            print('Percent Change in log(R/gOmega) as a function of theta:')
            for i in range(len(beta)):
                print('  beta = {0: >5}  --  log(R/gOmega) = {1: >5}  --  {2:.2e} %'.format( beta[i], round(mean_logR[i],1), logR_percent_change[i] ))
            
            # Create curve labels
            curve_labels = [ r'$\log(R/g\Omega) = $' + str(round(x,1)) for x in mean_logR  ]
        
        # If R_beta_theta not provided, label is just the value of beta
        else:
            curve_labels = beta
            
                
                
            
            
        
        
        
        
        #### Determine the colors and markers ####
        
        if len( beta ) <= 7:
            color_list  = color_sets[ 7][:len(beta)]
            marker_list = marker_sets[7][:len(beta)]
            fill_list = [ 'full', ] * len(beta)
        elif len(beta) in [8,9]:
            color_list  = color_sets[ len(beta)]
            marker_list = marker_sets[len(beta)]
            fill_list = [ 'full', ] * len(beta)
        else:
            color_list  = list( islice( cycle( color_sets[ 8] ), len(beta) ))
            marker_list = list( islice( cycle( marker_sets[9] ), len(beta) ))
            fill_template = [ 'full', ]*8
            fill_template.extend( ['none',]*8 )
            fill_list   = list( islice( cycle( fill_template ), len(beta) ))
        
        
        
        
        #### Determine the index of the line center frequency ####
        
        # Makes sure that all maser objects in masers dictionary have same k value
        ks_for_theta = np.unique( np.array([ self.masers[ theta ].k for theta in self.thetas ]) )
        if ks_for_theta.size > 1:
            err_msg = '{0}: Maser objects in masers dictionary must all have same value of k.\n'.format(method_name) + \
                      ' '*(12+len(method_name)+2) + '({0} values found.)'.format( ks_for_theta.size )
            raise ValueError( err_msg )
        
        # Checks top-level object k value to make sure it's consistent with these
        if self.k not in ks_for_theta:
            err_msg = '{0}: Maser_v_theta object must have the same value of k as objects in masers dictionary.'.format(method_name)
            raise ValueError( err_msg )
        
        # Actually sets aside index of line center frequency
        jcenter = int( Nfreq / 2 )
        
<<<<<<< HEAD
=======
        
        
        
        #### Actually plots figure ####
        
        # Creates figure window
        fig, ax = P.subplots(nrows=2, ncols=1, sharex=True, figsize = (5.5,4.5))
        fig.subplots_adjust( hspace=0, left=0.15,bottom=0.13,right=0.95,top=0.91 )
        
        # Iterates through requested beta values for plot and plots them
        for i in range(len(beta)):
            
            # Gets the index that corresponds to this total optical depth in the stacked arrays
            beta_idx = beta_idxs[i]
            
            # Makes the lists of line center ml and evpa values to plot
            plot_ml   = [ self.masers[theta].stacked_ml[   beta_idx , jcenter ] for theta in self.thetas ]
            plot_evpa = [ self.masers[theta].stacked_evpa[ beta_idx , jcenter ] for theta in self.thetas ]
            # Actually plots with corresponding color/marker/fill
            ax[0].plot( self.thetas, plot_ml  , marker = marker_list[i], \
                                                color = color_list[i], fillstyle = fill_list[i] )
            ax[1].plot( self.thetas, plot_evpa, marker = marker_list[i], \
                                                color = color_list[i], fillstyle = fill_list[i], label=curve_labels[i] )
        
        # Overplot GKK functional form, if requested
        if overplot_gkk:
            gkk_thetas = np.linspace( self.thetas[0], self.thetas[-1], 1001 )
            gkk_ml, gkk_evpa = gkk(gkk_thetas, units = self.units)
            ax[0].plot( gkk_thetas, np.abs(gkk_ml), 'k--' )
        
        
>>>>>>> 938ab30f
        
        
        
        #### Figure axes and labels ####
        
<<<<<<< HEAD
        # Creates figure window
        fig, ax = P.subplots(nrows=2, ncols=1, sharex=True, figsize = (5.5,4.5))
        fig.subplots_adjust( hspace=0, left=0.15,bottom=0.13,right=0.95,top=0.91 )
        
        # Iterates through requested beta values for plot and plots them
        for i in range(len(beta)):
            
            # Gets the index that corresponds to this total optical depth in the stacked arrays
            beta_idx = beta_idxs[i]
            
            # Makes the lists of line center ml and evpa values to plot
            plot_ml   = [ self.masers[theta].stacked_ml[   beta_idx , jcenter ] for theta in self.thetas ]
            plot_evpa = [ ( self.masers[theta].stacked_evpa[ beta_idx , jcenter ] + pi ) % pi for theta in self.thetas ]
            # Actually plots with corresponding color/marker/fill
            ax[0].plot( self.thetas, plot_ml  , marker = marker_list[i], \
                                                color = color_list[i], fillstyle = fill_list[i] )
            ax[1].plot( self.thetas, plot_evpa, marker = marker_list[i], \
                                                color = color_list[i], fillstyle = fill_list[i], label=curve_labels[i] )
        
        # Overplot GKK functional form, if requested
        if overplot_gkk:
            gkk_thetas = np.linspace( self.thetas[0], self.thetas[-1], 1001 )
            gkk_ml, gkk_evpa = gkk(gkk_thetas, units = self.units)
            ax[0].plot( gkk_thetas, np.abs(gkk_ml), 'k--' )
=======
        # X-axis limits and label depend on the object's units used for theta
        if self.units in ['degrees','deg','d']:
            P.xlim( 0 , 90 )
            ax[1].set_xlabel(r'$\theta$ [$^{\circ}$]')
        else:
            P.xlim( 0 , 0.5*pi )
            ax[1].set_xlabel(r'$\theta$ [radians]')
            
        # Y-axis limits and label of ml plot
        if ml_max is None:
            ax[0].set_ylim(bottom=0)
        else:
            ax[0].set_ylim(0, ml_max)
        ax[0].set_ylabel(r'$m_l$')
        
        # Use scientific notation for y-axis of m_l plot if small
        ymin, ymax = ax[0].get_ylim()
        if ymax <= 1e-2:
            format_label_string_with_exponent( fig, ax[0], axis='y' )
>>>>>>> 938ab30f
        
        # Y-axis limits and label of evpa plot
        ymin1, ymax1 = -pi/16., 17.*pi/16.
        ax[1].set_ylim( ymin1, ymax1 )
        ax[1].set_ylabel(r'$\chi$ [radians]')
        
        # Puts the ticks of the evpa plot in units of pi radians
        ticks = [ 0, 0.25*pi, 0.5*pi, 0.75*pi, pi]
        tick_labels=['0', '', r'$\pi$/2', '', r'$\pi$']
        ax[1].set_yticks( ticks )
        ax[1].set_yticklabels( tick_labels )
        
<<<<<<< HEAD
        
        
        #### Figure axes and labels ####
        
        # X-axis limits and label depend on the object's units used for theta
        if self.units in ['degrees','deg','d']:
            P.xlim( 0 , 90 )
            ax[1].set_xlabel(r'$\theta$ [$^{\circ}$]')
        else:
            P.xlim( 0 , 0.5*pi )
            ax[1].set_xlabel(r'$\theta$ [radians]')
            
        # Y-axis limits and label of ml plot
        if ml_max is None:
            ax[0].set_ylim(bottom=0)
        else:
            ax[0].set_ylim(0, ml_max)
        ax[0].set_ylabel(r'$m_l$')
        
        # Use scientific notation for y-axis of m_l plot if small
        ymin, ymax = ax[0].get_ylim()
        if ymax <= 1e-2:
            format_label_string_with_exponent( fig, ax[0], axis='y' )
        
        # Y-axis limits and label of evpa plot
        ymin1, ymax1 = -pi/16., 17.*pi/16.
        ax[1].set_ylim( ymin1, ymax1 )
        ax[1].set_ylabel(r'$\chi$ [radians]')
        
        # Puts the ticks of the evpa plot in units of pi radians
        ticks = [ 0, 0.25*pi, 0.5*pi, 0.75*pi, pi]
        tick_labels=['0', '', r'$\pi$/2', '', r'$\pi$']
        ax[1].set_yticks( ticks )
        ax[1].set_yticklabels( tick_labels )
        
        # Make the legend
        if R_beta_theta is None:
            ax[1].legend(loc=legend_loc, fontsize='small', ncol=legend_cols)
        else:
            ax[1].legend(loc=legend_loc, fontsize='x-small', ncol=legend_cols)
    
        # Sets plot label, if requested.
        if label is not None:
            if label_loc in ['left','upperleft']:
                ax[0].text( 90.*0.02, ymax - (ymax -ymin )*0.05, label, ha='left', va='top')
            elif label_loc in ['right','upperright']:
                ax[0].text( 90.*0.98, ymax - (ymax -ymin )*0.05, label, ha='right', va='top')
            elif label_loc == 'lowerleft':
                ax[1].text( 90.*0.02, ymax1- (ymax1-ymin1)*0.05, label, ha='left', va='top')
            elif label_loc == 'lowerright':
                ax[1].text( 90.*0.98, ymax1- (ymax1-ymin1)*0.05, label, ha='right', va='top')
        
        
        
        
        #### Saves/Shows Figure ####
        
=======
        # Make the legend
        ax[1].legend(loc=legend_loc, fontsize='small', ncol=legend_cols)
    
        # Sets plot label, if requested.
        if label is not None:
            if label_loc in ['left','upperleft']:
                ax[0].text( 90.*0.02, ymax - (ymax -ymin )*0.05, label, ha='left', va='top', fontsize='large')
            elif label_loc in ['right','upperright']:
                ax[0].text( 90.*0.98, ymax - (ymax -ymin )*0.05, label, ha='right', va='top', fontsize='large')
            elif label_loc == 'lowerleft':
                ax[1].text( 90.*0.02, ymax1- (ymax1-ymin1)*0.05, label, ha='left', va='top', fontsize='large')
            elif label_loc == 'lowerright':
                ax[1].text( 90.*0.98, ymax1- (ymax1-ymin1)*0.05, label, ha='right', va='top', fontsize='large')
        
        
        
        
        #### Saves/Shows Figure ####
        
>>>>>>> 938ab30f
        # Saves figure if requested
        if figname is not None:
            try:
                fig.savefig( figname )
            except:
                print('Unable to save figure to {0}'.format(figname))
    
        # Finally, shows the plot, if requested
        if show:
            P.show()
        else:
            P.close()
    
    def plot_v_didv( self, freqoff, freq0, beta = None, pbnorm = False, label = None, label_loc = 'left', ylims = None, \
                        legend_loc = 3, legend_cols = 1, figname = None, show = True ):
        """
        Plots stokv / ( d stoki / d velocity ) vs. cos(theta). Does so for a single total optical depth or a list 
        of optical depths, beta.
        
        Intended to be run *after* stokes at a given point in cloud have been calculated or read in for a range  
        of beta values with cloud_end_stokes or read_cloud_end_stokes method, respectively.
        
        Required Parameters:
            
            freqoff         Integer
                                Offset index with respect to the central frequency to be plotted. Note: Calling 
                                with freqoff = 0 will likely result in division by zero error. For best results, 
                                supply non-zero values.
            
            freq0           Float
                                Rest frequency of the line, in Hz. Should correspond to the frequency at which
                                omegabar = 0.  
            
        Optional Parameters:
            
            beta            None, Float, or List of Floats 
                                [ Default = None ]
                                The values or values of total optical depth to be plotted. If None, plots all
                                values of beta in self.betas object attribute
                                
            pbnorm          Boolean
                                [ Default = False ]
                                Whether or not to normalize the y-axis by the Zeeman splitting in velocity space, 
                                pB, (if True) or not (if False). If performed, will retrieve the Zeeman splitting 
                                in angular frequency from the spacing the angular frequency grid, omegabar, times 
                                the number of bins that span the Zeeman splitting, k. This will be then converted 
                                to velocity space before being used to normalize the y-axis values of the plot, 
                                providing a unitless y-axis. If normalization is not performed, y-axis will be in 
                                units of m/s.
                        
            label          None or String
                                [ Default = None ]
                                Text to label inside plot.
                        
            label_loc      String: 'left' or 'right'
                                [ Default = 'left' ]
                                The corner of the plot in which the label (if provided) will be placed.
                                Will probably want 'left' for lower optical depths and 'right' for higher optical
                                depths.
                                
            ylims           Length-2 list or tuple or None
                                [ Default = None ]
                                Limits for y-axis in plot. If None, determines automatically.
            
            legend_loc      Integer
                                [ Default = 3 ]
                                Location of the plot legend in the EVPA subfigure. Default (legend_loc=3) puts 
                                legend in lower left corner. Based on matplotlib legend location options. Other
                                common options are upper left (legend_loc=2), upper right (legend_loc=1), and
                                lower right (legend_loc=4).
                                
            legend_cols     Integer
                                [ Default = 1 ]
                                Number of columns in the legend.
                                
            figname         None or String
                                [ Default = None ]
                                If a string is provided, figure will be saved with the provided file path/name. 
                                Note: this is the path from the working directory, NOT within the outpath of 
                                the object. 
                                If None, figure will be shown but not saved.
            
            show            Boolean
                                [ Default = True ]
                                Whether to show the figure or just close after saving (if figname provided).
                                Note: If this is set to False, you must set figname to be a string to which
                                the resulting figure will be saved; otherwise, the plot will disappear unseen.
        """
        
        #### First, checks values ####
        
        # Makes sure that, if show is False, a figname has been specified
        if show is False and figname is None:
            err_msg =  "MASER_V_THETA.PLOT_V_DIDV ERROR:    Setting show = False without specifying a file name for the plot will result in no\n" + \
                ' '*12+"                                    figure produced. Please either set show = True or provide a figname for the plot."
            raise ValueError(err_msg)
        
        # Checks that label_loc is one of the valid options and converts to lower case
        label_loc = label_loc.lower()
        if label is not None and label_loc not in [ 'left', 'right', 'upperleft', 'upperright', 'lowerleft', 'lowerright' ]:
            err_msg =  "MASER_V_THETA.PLOT_V_DIDV ERROR:    Accepted values for label_loc are:\n" + \
                ' '*12+"                                    'left', 'right', 'upperleft', 'upperright', 'lowerleft', 'lowerright'"
            raise ValueError(err_msg)
        
            
        
        # Makes template of error message for attribute checks
        attr_missing_msg1 = 'MASER_V_THETA.PLOT_V_DIDV ERROR:    Object attribute {0} does not exist.'
        attr_missing_msg2 = 'MASER_V_THETA.PLOT_V_DIDV ERROR:    Object attribute {0} does not exist for maser object with theta = {1} {2}.'
        attr_ndim_msg     = 'MASER_V_THETA.PLOT_V_DIDV ERROR:    Object attribute {0} for maser object with theta = {1} {2} must be\n' + \
                     ' '*16+'                                    2-dimensional. (Current number of dimensions = {3}).'
        attr_dim0_msg     = 'MASER_V_THETA.PLOT_V_DIDV ERROR:    Shape of object attribute {0} for maser object with theta = {1} {2}\n' + \
                     ' '*16+'                                    is not consistent with attributes omegabar and k.\n' + \
                     ' '*16+'                                    Should be 2D NumPy array with {3} values along 0-axis (currently {4}).'
        
        # Iterates through required keywords to make sure the attributes exist; checks top level object first
        for req_attr in ['tau_idx', 'betas']:
            if req_attr not in self.__dict__.keys():
                raise AttributeError( attr_missing_msg1.format(req_attr) )
            
        # Since betas attribute must exist if we made it here, figures out the expected dimensions of the attribute 
        #   arrays
        Nbetas = self.betas.size
        Nfreq  = self.omegabar.size - 2 * self.k
        
        
        # Then checks maser objects in masers dictionary
        required_attributes = [ 'stacked_stoki', 'stacked_stokq', 'stacked_stoku', 'stacked_stokv', 'stacked_mc', \
                                'stacked_ml', 'stacked_evpa', 'tau_idx' ]
        for req_att in required_attributes:
            for theta in self.thetas:
                
                # Checks if the attribute exists
                if req_att not in self.masers[theta].__dict__.keys():
                    raise AttributeError( attr_missing_msg2.format(req_att, theta, self.units) )
                
                # For those that are arrays, check their dimensions and freq values
                if req_att != 'tau_idx':
                
                    # Checks that the attribute is a 2d array
                    if self.masers[theta].__dict__[req_att].ndim != 2:
                        raise AttributeError( attr_ndim_msg.format(req_att, theta, self.units, self.masers[theta].__dict__[req_att].ndim ) )
                
                    # Checks number of values along 1st (frequency) axis
                    elif self.masers[theta].__dict__[req_att].shape[1] != Nfreq:
                        raise AttributeError( attr_dim0_msg.format(req_att, theta, self.units, Nfreq, self.masers[theta].__dict__[req_att].shape[0] ) )
            
            # Checks size of 0th (beta) axis of those attribute arrays for every theta value
            if req_att != 'tau_idx':
                Nbeta_per_theta = np.array([ self.masers[theta].__dict__[req_att].shape[0] for theta in self.thetas ])
            
                # If not every maser object has the same number of betas (and this hasn't been done for a previous 
                #   attribute), prints a warning and adjusts number of betas
                if np.unique( Nbeta_per_theta ).size != 1 and Nbeta_per_theta.min() != Nbetas:
                        print('MASER_V_THETA.PLOT_FREQ_THETA WARNING:    Optical depths in object attribute {0} not consistent across theta.\n' + \
                              '                                          Highest value of optical depth present for all theta is {1}. ({2} values.)'.format( \
                              req_att, self.betas[ Nbeta_per_theta.min() - 1 ], Nbeta_per_theta.min() ))
                        Nbetas = Nbeta_per_theta.min()
            
                # If every maser object does have the same number of betas but its less than that expected from Nbetas, 
                #   prints a warning and adjusts number of betas
                elif  Nbeta_per_theta.min() != Nbetas:
                        print('MASER_V_THETA.PLOT_FREQ_THETA WARNING:    Optical depths in object attribute {0} not consistent with betas attribute.\n' + \
                              '                                          Highest value of optical depth present for all theta is {1}. ({2} values.)'.format( \
                              req_att, self.betas[ Nbeta_per_theta.min() - 1 ], Nbeta_per_theta.min() ))
                        Nbetas = Nbeta_per_theta.min()
        
        
        
        
        
        #### Does some processing on requested beta value ####
        
        # If none is provided, assume all beta values in betas attribute are desired
        if beta is None:
            beta = list( self.betas )
            beta_idxs = list( np.arange( len(beta) ) )[ : np.array(ibmax).max() ]
        else:
        
            # If beta provided is single value, not list, makes it into len-1 list
            if isinstance( beta, float ) or isinstance( beta, int ):
                beta = [ float(beta) ]
            
            # Determines indices for each beta value in betas object attribute
            beta_idxs = []
            for bval in beta:
                if float(bval) in self.betas:
                    beta_idxs.append( np.where( self.betas == float(bval) )[0][0] )
                else:
                    err_msg = 'Requested beta value, {0}, not in betas object attribute.\n'.format(bval) + \
                              '    Please make sure that cloud_end_stokes attributes have been generated or read for\n' + \
                              '    the desired beta values before calling this method.'
                    raise ValueError(err_msg)
        
        
        
        
        #### Determine the colors and markers ####
<<<<<<< HEAD
        
        if len( beta ) <= 7:
            color_list  = color_sets[ 7][:len(beta)]
            marker_list = marker_sets[7][:len(beta)]
            fill_list = [ 'full', ] * len(beta)
        elif len(beta) in [8,9]:
            color_list  = color_sets[ len(beta)]
            marker_list = marker_sets[len(beta)]
            fill_list = [ 'full', ] * len(beta)
        else:
            color_list  = list( islice( cycle( color_sets[ 8] ), len(beta) ))
            marker_list = list( islice( cycle( marker_sets[9] ), len(beta) ))
            fill_template = [ 'full', ]*8
            fill_template.extend( ['none',]*8 )
            fill_list   = list( islice( cycle( fill_template ), len(beta) ))
        
        
        
        
        #### Determine the frequency index ####
        
        # Makes sure that all maser objects in masers dictionary have same k value
        ks_for_theta = np.unique( np.array([ self.masers[ theta ].k for theta in self.thetas ]) )
        if ks_for_theta.size > 1:
            raise ValueError( 'MASER_V_THETA.PLOT_V_DIDV ERROR:    Maser objects in masers dictionary must all have same value of k.' + \
                              ' ({0} values found.)'.format( ks_for_theta.size ) )
        
        # Checks top-level object k value to make sure it's consistent with these
        if self.k not in ks_for_theta:
            raise ValueError( 'MASER_V_THETA.PLOT_V_DIDV ERROR:    Maser_v_theta object must have the same value of k as objects in masers dictionary.' )
        
        # Actually sets aside index of line center frequency
        jcenter = int( Nfreq / 2 )
        
        # Gets index for desired frequency bin to plot (freqoff)
        jplot = jcenter + freqoff
        
        
        
        
        #### Calculating velocity step ####
    
        # Converts angular frequency array, omegabar (s^-1), to frequency (wrt line center) array in Hz
        freqHz = self.omegabar[ self.k : -self.k ] / (2.*pi)
        
        # Converts frequency array to velocity in m/s
        velms_term = (1.0 + freqHz/freq0)
        velms = ( ( 1.0 - velms_term**2 ) / ( 1.0 + velms_term**2 ) ) * c # m/s
    
        # If normalization by pB is being performed, calculates it as the zeeman split in m/s
        if pbnorm:
        
            # Retrieves the zeeman splitting in angular frequency; units of s^-1
            zeeman_AF = ( self.omegabar[1] - self.omegabar[0] ) * self.k
        
            # Converts to zeeman splitting in velocity space to get pB = zeeman_V; units of m/s
            norm = zeeman_AF * c / ( 2.0 * pi * freq0 )
    
        # If no normalization, sets normalization factor to 1.0
        else:
            norm = 1.0
    
        # Calculates difference in velocity spanning 2 bins centered on jplot
        dv = velms[ jplot+1 ] - velms[ jplot-1 ]
        
        
        
        
        #### Actually plots figure ####
        
        # Creates figure window
        fig, ax = P.subplots(figsize = (4.5,4.5))
        fig.subplots_adjust( hspace=0, left=0.2,bottom=0.13,right=0.95,top=0.91 )
    
        # Gets list of costhetas 
        if self.units in ['degrees','deg','d']:
            plot_costheta = np.cos( self.thetas * pi / 180. )
        else:
            plot_costheta = np.cos( self.thetas )
            
        # Initializes flag to say if we're flipping the y-axis
        flip = None
        
        # Iterates through requested beta values for plot and plots them
        for i, bval in enumerate(beta):
            
            # Gets the index that corresponds to this total optical depth in the stacked arrays
            beta_idx = beta_idxs[i]
            
            # Gets array of stokes v values to plot, one for each theta
            plot_stokv = np.array([ self.masers[theta].stacked_stokv[    beta_idx , jplot   ] for theta in self.thetas ])
            
            # Gets array of di/dvel for each maser object
            plot_stokvi_m = np.array([ self.masers[theta].stacked_stoki[ beta_idx , jplot-1 ] for theta in self.thetas ])
            plot_stokvi_p = np.array([ self.masers[theta].stacked_stoki[ beta_idx , jplot+1 ] for theta in self.thetas ])
            didv = ( plot_stokvi_p - plot_stokvi_m ) / dv
            
            # Divides stokes v by didvel for plotting
            plot_vdidvel = plot_stokv / didv
            
            # Figures out if we need to flip this, if flag hasn't been set yet
            if flip is None:
                if ( plot_vdidvel <= 0.0 ).all():
                    flip = -1.0
                else:
                    flip = 1.0
            
            # Actually plots curve
            ax.plot( plot_costheta, flip*plot_vdidvel/norm, marker = marker_list[i], color = color_list[i], \
                                                                                fillstyle = fill_list[i], label = bval)
=======
        
        if len( beta ) <= 7:
            color_list  = color_sets[ 7][:len(beta)]
            marker_list = marker_sets[7][:len(beta)]
            fill_list = [ 'full', ] * len(beta)
        elif len(beta) in [8,9]:
            color_list  = color_sets[ len(beta)]
            marker_list = marker_sets[len(beta)]
            fill_list = [ 'full', ] * len(beta)
        else:
            color_list  = list( islice( cycle( color_sets[ 8] ), len(beta) ))
            marker_list = list( islice( cycle( marker_sets[9] ), len(beta) ))
            fill_template = [ 'full', ]*8
            fill_template.extend( ['none',]*8 )
            fill_list   = list( islice( cycle( fill_template ), len(beta) ))
        
        
        
        
        #### Determine the frequency index ####
        
        # Makes sure that all maser objects in masers dictionary have same k value
        ks_for_theta = np.unique( np.array([ self.masers[ theta ].k for theta in self.thetas ]) )
        if ks_for_theta.size > 1:
            raise ValueError( 'MASER_V_THETA.PLOT_V_DIDV ERROR:    Maser objects in masers dictionary must all have same value of k.' + \
                              ' ({0} values found.)'.format( ks_for_theta.size ) )
        
        # Checks top-level object k value to make sure it's consistent with these
        if self.k not in ks_for_theta:
            raise ValueError( 'MASER_V_THETA.PLOT_V_DIDV ERROR:    Maser_v_theta object must have the same value of k as objects in masers dictionary.' )
        
        # Actually sets aside index of line center frequency
        jcenter = int( Nfreq / 2 )
        
        # Gets index for desired frequency bin to plot (freqoff)
        jplot = jcenter + freqoff
        
        
        
        
        #### Calculating velocity step ####
    
        # Converts angular frequency array, omegabar (s^-1), to frequency (wrt line center) array in Hz
        freqHz = self.omegabar[ self.k : -self.k ] / (2.*pi)
        
        # Converts frequency array to velocity in m/s
        velms_term = (1.0 + freqHz/freq0)
        velms = ( ( 1.0 - velms_term**2 ) / ( 1.0 + velms_term**2 ) ) * c # m/s
    
        # If normalization by pB is being performed, calculates it as the zeeman split in m/s
        if pbnorm:
        
            # Retrieves the zeeman splitting in angular frequency; units of s^-1
            zeeman_AF = ( self.omegabar[1] - self.omegabar[0] ) * self.k
        
            # Converts to zeeman splitting in velocity space to get pB = zeeman_V; units of m/s
            norm = zeeman_AF * c / ( 2.0 * pi * freq0 )
    
        # If no normalization, sets normalization factor to 1.0
        else:
            norm = 1.0
    
        # Calculates difference in velocity spanning 2 bins centered on jplot
        dv = velms[ jplot+1 ] - velms[ jplot-1 ]
        
        
        
        
        #### Actually plots figure ####
        
        # Creates figure window
        fig, ax = P.subplots(figsize = (4.5,4.5))
        fig.subplots_adjust( hspace=0, left=0.2,bottom=0.13,right=0.95,top=0.91 )
    
        # Gets list of costhetas 
        if self.units in ['degrees','deg','d']:
            plot_costheta = np.cos( self.thetas * pi / 180. )
        else:
            plot_costheta = np.cos( self.thetas )
            
        # Initializes flag to say if we're flipping the y-axis
        flip = None
        
        # Iterates through requested beta values for plot and plots them
        for i, bval in enumerate(beta):
            
            # Gets the index that corresponds to this total optical depth in the stacked arrays
            beta_idx = beta_idxs[i]
            
            # Gets array of stokes v values to plot, one for each theta
            plot_stokv = np.array([ self.masers[theta].stacked_stokv[    beta_idx , jplot   ] for theta in self.thetas ])
            
            # Gets array of di/dvel for each maser object
            plot_stokvi_m = np.array([ self.masers[theta].stacked_stoki[ beta_idx , jplot-1 ] for theta in self.thetas ])
            plot_stokvi_p = np.array([ self.masers[theta].stacked_stoki[ beta_idx , jplot+1 ] for theta in self.thetas ])
            didv = ( plot_stokvi_p - plot_stokvi_m ) / dv
            
            # Divides stokes v by didvel for plotting
            plot_vdidvel = plot_stokv / didv
            
            # Figures out if we need to flip this, if flag hasn't been set yet
            if flip is None:
                if ( plot_vdidvel <= 0.0 ).all():
                    flip = -1.0
                else:
                    flip = 1.0
            
            # Actually plots curve
            ax.plot( plot_costheta, flip*plot_vdidvel/norm, marker = marker_list[i], color = color_list[i], \
                                                                                fillstyle = fill_list[i], label = bval)
        
        
        
>>>>>>> 938ab30f
        
        #### Figure axes and labels ####
        
        # X-axis limits and label
        ax.set_xlim(0,1)
        ax.set_xlabel(r'$\cos \theta$')
        
        # Y-axis limits can be provided on call
        if ylims is not None:
            ymin, ymax = ylims
        elif np.nanmin( flip*plot_vdidvel ) >= 0.0:
            ymin = 0
            ymax = None
        else:
            ymin = None
            ymax = None
        ax.set_ylim(ymin, ymax)
        
<<<<<<< HEAD
        #### Figure axes and labels ####
        
        # X-axis limits and label
        ax.set_xlim(0,1)
        ax.set_xlabel(r'$\cos \theta$')
        
        # Y-axis limits can be provided on call
        if ylims is not None:
            ymin, ymax = ylims
        elif np.nanmin( flip*plot_vdidvel ) >= 0.0:
            ymin = 0
            ymax = None
        else:
            ymin = None
            ymax = None
        ax.set_ylim(ymin, ymax)
        
        # Y-axis label depends if axis flipped and if pB normalization occurred
        if flip == 1.0 and not pbnorm:
            ylabel = r'$v / ( \partial i / \partial$v$)$ [m s$^{-1}$]'
        elif flip == - 1.0 and not pbnorm:
            ylabel = r'$ - v / ( \partial i / \partial$v$)$ [m s$^{-1}$]'
        elif flip == 1.0 and pbnorm:
            ylabel = r'$v / ( p B \partial i / \partial$v$)$'
        elif flip == - 1.0 and pbnorm:
            ylabel = r'$ - v / ( p B \partial i / \partial$v$)$'
        ax.set_ylabel( ylabel )
        
        # Use scientific notation for y-axis if values small
        ymin, ymax = ax.get_ylim()
        if ymax <= 1e-2:
            ax.ticklabel_format( axis='y', style = 'sci', scilimits = (0,0) )
        
        # Legend
        ax.legend(loc=legend_loc, fontsize='small', ncol=legend_cols)
    
        # Makes frequency label
        dfreq = freqHz[jplot]
        if dfreq >= 0.0:
            freqsign = '+'
        else:
            freqsign = '-'
        if abs(dfreq) < 1000.0:
            freqlabel = '{0}{1} Hz'.format( freqsign, round(abs(dfreq)) )
        elif abs(dfreq) >= 1e3 and abs(dfreq) < 1e6:
            freqlabel = '{0}{1} kHz'.format( freqsign, round(abs(dfreq)*1e-3) )
        elif abs(dfreq) >= 1e6 and abs(dfreq) < 1e9:
            freqlabel = '{0}{1} MHz'.format( freqsign, round(abs(dfreq)*1e-6) )
        elif abs(dfreq) >= 1e9:
            freqlabel = '{0}{1} GHz'.format( freqsign, round(abs(dfreq)*1e-9) )
    
        # Adds freq to label, if provided; if not, sets label just as frequency
        if label is not None:
            label = freqlabel + '\n' + label
        else:
            label = freqlabel
=======
        # Y-axis label depends if axis flipped and if pB normalization occurred
        if flip == 1.0 and not pbnorm:
            ylabel = r'$v / ( \partial i / \partial$v$)$ [m s$^{-1}$]'
        elif flip == - 1.0 and not pbnorm:
            ylabel = r'$ - v / ( \partial i / \partial$v$)$ [m s$^{-1}$]'
        elif flip == 1.0 and pbnorm:
            ylabel = r'$v / ( p B \partial i / \partial$v$)$'
        elif flip == - 1.0 and pbnorm:
            ylabel = r'$ - v / ( p B \partial i / \partial$v$)$'
        ax.set_ylabel( ylabel )
        
        # Use scientific notation for y-axis if values small
        ymin, ymax = ax.get_ylim()
        if ymax <= 1e-2:
            ax.ticklabel_format( axis='y', style = 'sci', scilimits = (0,0) )
        
        # Legend
        ax.legend(loc=legend_loc, fontsize='small', ncol=legend_cols)
    
        # Makes frequency label
        dfreq = freqHz[jplot]
        if dfreq >= 0.0:
            freqsign = '+'
        else:
            freqsign = '-'
        if abs(dfreq) < 1000.0:
            freqlabel = '{0}{1} Hz'.format( freqsign, round(abs(dfreq)) )
        elif abs(dfreq) >= 1e3 and abs(dfreq) < 1e6:
            freqlabel = '{0}{1} kHz'.format( freqsign, round(abs(dfreq)*1e-3) )
        elif abs(dfreq) >= 1e6 and abs(dfreq) < 1e9:
            freqlabel = '{0}{1} MHz'.format( freqsign, round(abs(dfreq)*1e-6) )
        elif abs(dfreq) >= 1e9:
            freqlabel = '{0}{1} GHz'.format( freqsign, round(abs(dfreq)*1e-9) )
    
        # Adds freq to label, if provided; if not, sets label just as frequency
        if label is not None:
            label = freqlabel + '\n' + label
        else:
            label = freqlabel
        
        # Sets plot label, if requested.
        if label_loc == 'left':
            ax.text( 0.02, ymax - (ymax-ymin)*0.05, label, ha='left', va='top', fontsize='large')
        elif label_loc == 'right':
            ax.text( 0.98, ymax - (ymax-ymin)*0.05, label, ha='right', va='top', fontsize='large')
>>>>>>> 938ab30f
        
        # Sets plot label, if requested.
        if label_loc == 'left':
            ax.text( 0.02, ymax - (ymax-ymin)*0.05, label, ha='left', va='top', fontsize='large')
        elif label_loc == 'right':
            ax.text( 0.98, ymax - (ymax-ymin)*0.05, label, ha='right', va='top', fontsize='large')
        
        
        
        #### Saves/Shows Figure ####
        
<<<<<<< HEAD
        #### Saves/Shows Figure ####
        
=======
>>>>>>> 938ab30f
        # Saves figure if requested
        if figname is not None:
            try:
                fig.savefig( figname )
            except:
                print('Unable to save figure to {0}'.format(figname))
    
        # Finally, shows the plot, if requested
        if show:
            P.show()
        else:
            P.close()
    
    def plot_freq_theta( self, plotvalue, beta, convert_freq = True, interp = 'cubic', subtitle = None, \
                        figname = None, show = True, verbose = True ):
        """
        Plots desired value vs. frequency (x-axis) and total optical depth of the cloud (y-axis).
    
        Can be used to plot mc, ml, evpa, stoki, stokq, stoku, stokv, fracq (stokq/stoki), or fracu (stoku/stoki).
        
        Intended to be run *after* stokes at a given point in cloud have been calculated or read in for a range  
        of beta values with cloud_end_stokes or read_cloud_end_stokes method, respectively.
        
        Required Parameters:
            
            plotvalue       String
                                What to plot. Options are 'mc', 'ml', 'evpa', 'stoki', 'stokq', 'stoku', 'stokv', 
                                'fracq' (for stokq/stoki), or 'fracu' for (stoku/stoki).
            
            beta            Float or Integer
                                Value of the total optical depth to be plotted. Must be in betas attribute.
            
        Optional Parameters:
            
            convert_freq    Boolean 
                                [ Default = True ]
                                Whether to convert omegabar from angular frequency (s^-1) to frequency (MHz) 
                                (if True) or not (if False).
            
            interp          String
                                [ Default = 'cubic' ]
                                Type of interpolation to use for image re-gridding. Default is 'cubic'. Other 
                                options are 'linear' and 'nearest'.
                                
            subtitle        None or String 
                                [ Default = None ]
                                If not None, provided string will be added to title as a second line. Intended 
                                to be used to indicate faraday polarization values used if not 0.
                                
            figname         None or String
                                [ Default = None ]
                                If a string is provided, figure will be saved with the provided file path/name. 
                                Note: this is the path from the working directory, NOT within the outpath of 
                                the object. 
                                If None, figure will be shown but not saved.
            
            show            Boolean
                                [ Default = True ]
                                Whether to show the figure or just close after saving (if figname provided).
                                Note: If this is set to False, you must set figname to be a string to which
                                the resulting figure will be saved; otherwise, the plot will disappear unseen.
                                
            verbose         Boolean
                                [ Default = True ]
                                Whether to print feedback to terminal at various stages of the process.
        """
        #### First, checks values ####
        
        # Makes sure that, if show is False, a figname has been specified
        if show is False and figname is None:
            err_msg =  "MASER_V_THETA.PLOT_FREQ_THETA ERROR:    Setting show = False without specifying a file name for the plot will result in no\n" + \
                ' '*16+"                                        figure produced. Please either set show = True or provide a figname for the plot."
            raise ValueError(err_msg)
        
        # Makes template of error message for attribute checks
        attr_missing_msg1 = 'MASER_V_THETA.PLOT_FREQ_THETA ERROR:    Object attribute {0} does not exist.'
        attr_missing_msg2 = 'MASER_V_THETA.PLOT_FREQ_THETA ERROR:    Object attribute {0} does not exist for maser object with theta = {1} {2}.'
        attr_ndim_msg     = 'MASER_V_THETA.PLOT_FREQ_THETA ERROR:    Object attribute {0} for maser object with theta = {1} {2} must be\n' + \
                     ' '*16+'                                        2-dimensional. (Current number of dimensions = {3}).'
        attr_dim0_msg     = 'MASER_V_THETA.PLOT_FREQ_THETA ERROR:    Shape of object attribute {0} for maser object with theta = {1} {2}\n' + \
                     ' '*16+'                                        is not consistent with attributes omegabar and k.\n' + \
                     ' '*16+'                                        Should be 2D NumPy array with {3} values along 0-axis (currently {4}).'
        
        # Iterates through required keywords to make sure the attributes exist; checks top level object first
        for req_attr in ['tau_idx', 'betas']:
            if req_attr not in self.__dict__.keys():
                raise AttributeError( attr_missing_msg1.format(req_attr) )
            
        # Since betas attribute must exist if we made it here, figures out the expected dimensions of the attribute 
        #   arrays
        Nbetas = self.betas.size
        Nfreq  = self.omegabar.size - 2 * self.k
        
        # Then checks maser objects in masers dictionary
        required_attributes = [ 'stacked_stoki', 'stacked_stokq', 'stacked_stoku', 'stacked_stokv', 'stacked_mc', \
                                'stacked_ml', 'stacked_evpa', 'tau_idx' ]
        for req_att in required_attributes:
            for theta in self.thetas:
                
                # Checks if the attribute exists
                if req_att not in self.masers[theta].__dict__.keys():
                    raise AttributeError( attr_missing_msg2.format(req_att, theta, self.units) )
                
                # For those that are arrays, check their dimensions and freq values
                if req_att != 'tau_idx':
                
                    # Checks that the attribute is a 2d array
                    if self.masers[theta].__dict__[req_att].ndim != 2:
                        raise AttributeError( attr_ndim_msg.format(req_att, theta, self.units, self.masers[theta].__dict__[req_att].ndim ) )
                
                    # Checks number of values along 1st (frequency) axis
                    elif self.masers[theta].__dict__[req_att].shape[1] != Nfreq:
                        raise AttributeError( attr_dim0_msg.format(req_att, theta, self.units, Nfreq, self.masers[theta].__dict__[req_att].shape[0] ) )
            
            # Checks size of 0th (beta) axis of those attribute arrays for every theta value
            if req_att != 'tau_idx':
                Nbeta_per_theta = np.array([ self.masers[theta].__dict__[req_att].shape[0] for theta in self.thetas ])
            
                # If not every maser object has the same number of betas (and this hasn't been done for a previous 
                #   attribute), prints a warning and adjusts number of betas
                if np.unique( Nbeta_per_theta ).size != 1 and Nbeta_per_theta.min() != Nbetas:
                        print('MASER_V_THETA.PLOT_FREQ_THETA WARNING:    Optical depths in object attribute {0} not consistent across theta.\n' + \
                              '                                          Highest value of optical depth present for all theta is {1}. ({2} values.)'.format( \
                              req_att, self.betas[ Nbeta_per_theta.min() - 1 ], Nbeta_per_theta.min() ))
                        Nbetas = Nbeta_per_theta.min()
            
                # If every maser object does have the same number of betas but its less than that expected from Nbetas, 
                #   prints a warning and adjusts number of betas
                elif  Nbeta_per_theta.min() != Nbetas:
                        print('MASER_V_THETA.PLOT_FREQ_THETA WARNING:    Optical depths in object attribute {0} not consistent with betas attribute.\n' + \
                              '                                          Highest value of optical depth present for all theta is {1}. ({2} values.)'.format( \
                              req_att, self.betas[ Nbeta_per_theta.min() - 1 ], Nbeta_per_theta.min() ))
                        Nbetas = Nbeta_per_theta.min()
        
        # Makes sure that specified plotvalue is allowed:
        if plotvalue not in ['mc', 'ml', 'evpa', 'stoki', 'stokq', 'stoku', 'stokv', 'fracq', 'fracu']:
            err_msg = "MASER_V_THETA.PLOT_FREQ_THETA ERROR:    plotvalue '{0}' not recognized.\n".format(plotvalue) + \
                      ' '*12+"                                        Allowed values are 'mc', 'ml', 'evpa', 'stoki', 'stokq',\n" + \
                      ' '*12+"                                        'stoku', 'stokv', 'fracq', or 'fracu'."
            raise ValueError(err_msg)
            
        
        
        
        
        
        
        #### Processing beta ####
        
        # Makes sure beta is a float
        beta = float(beta)
        
        # Finds index of beta in betas array
        if beta in self.betas[:Nbetas]:
            ib = np.where( self.betas == beta )[0][0]
        elif beta not in self.betas:
            err_msg = "MASER_V_THETA.PLOT_FREQ_THETA ERROR:    Requested beta value, {0}, not in betas attribute array.\n".format(beta) 
            raise ValueError(err_msg)
        else:
            err_msg = "MASER_V_THETA.PLOT_FREQ_THETA ERROR:    Requested beta value, {0}, not available for all thetas.\n".format(beta) 
            raise ValueError(err_msg)
        
        
        #### Determines frequency extent for plot and converts, if requested ####
        
        # Gets ANGULAR frequency range for x-axis of plot; used for imshow extent, not plot limits
        dfreq = self.omegabar[1] - self.omegabar[0]
        freqmin = self.omegabar[self.k] - dfreq/2.
        freqmax = self.omegabar[-self.k-1] + dfreq/2.
    
        # Converts these to frequency, if requested
        if convert_freq:
            dfreq = dfreq / ( 2.*pi )
            freqmin = freqmin / ( 2.*pi )
            freqmax = freqmax / ( 2.*pi )
        
            # Converts to MHz
            dfreq *= 1e-6
            freqmin *= 1e-6
            freqmax *= 1e-6
        
            # Generates axis label for frequency, while we're here
            xlabel = r'$\nu$ [MHz]'
    
        # If no conversion requested, just generates axis label
        else:
            xlabel = r'$\varpi$ [s$^{-1}$]'
            
            
        
        #### Determining which array to plot ####
        
        # Start with Stokes i
        if plotvalue == 'stoki':
            
            # Set aside array with plotable range
            temparray = np.array([  self.masers[theta].stacked_stoki[ ib , : ] for theta in self.thetas  ])
            
            # Sets plot title & colormap, while we're here
            fig_title = r'Stokes i at Cloud End with $\tau=$'+str(beta)
            cmap = 'viridis'
        
        # Next, Stokes q
        elif plotvalue == 'stokq':
        
            # Set aside array with plotable range
            temparray = np.array([  self.masers[theta].stacked_stokq[ ib , : ] for theta in self.thetas  ])
        
            # Sets plot title & colormap, while we're here
            fig_title = r'Stokes q at Cloud End with $\tau=$'+str(beta)
            cmap = 'RdBu'
        
        # Next, Stokes u
        elif plotvalue == 'stoku':
        
            # Set aside array with plotable range
            temparray = np.array([  self.masers[theta].stacked_stoku[ ib , : ] for theta in self.thetas  ])
        
            # Sets plot title & colormap, while we're here
            fig_title = r'Stokes u at Cloud End with $\tau=$'+str(beta)
            cmap = 'RdBu'
        
        # Next, Stokes v
        elif plotvalue == 'stokv':
        
            # Set aside array with plotable range
            temparray = np.array([  self.masers[theta].stacked_stokv[ ib , : ] for theta in self.thetas  ])
        
            # Sets plot title & colormap, while we're here
            fig_title = r'Stokes v at Cloud End with $\tau=$'+str(beta)
            cmap = 'RdBu'
        
        # Next, fractional stokes q
        elif plotvalue == 'fracq':
        
            # Set aside array with plotable range (q/i)
            temparray = np.array([  self.masers[theta].stacked_stokq[ ib , : ] / self.masers[theta].stacked_stoki[ ib , : ]  \
                                                                                                for theta in self.thetas  ])
        
            # Sets plot title & colormap, while we're here
            fig_title = r'Stokes q/i at Cloud End with $\tau=$'+str(beta)
            cmap = 'RdBu'
        
        # Next, fractional stokes u
        elif plotvalue == 'fracu':
        
            # Set aside array with plotable range (u/i)
            temparray = np.array([  self.masers[theta].stacked_stoku[ ib , : ] / self.masers[theta].stacked_stoki[ ib , : ]  \
                                                                                                for theta in self.thetas  ])
        
            # Sets plot title & colormap, while we're here
            fig_title = r'Stokes u/i at Cloud End with $\tau=$'+str(beta)
            cmap = 'RdBu'
        
        # Next, does ml
        elif plotvalue == 'ml':
            
            # Array to plot is just stacked_ml
            temparray = np.array([  self.masers[theta].stacked_ml[ ib , : ] for theta in self.thetas  ])
        
            # Sets plot title & colormap, while we're here
            fig_title = r'$m_l$ at Cloud End with $\tau=$'+str(beta)
            cmap = 'viridis'
        
        # Next, does mc
        elif plotvalue == 'mc':
            
            # Array to plot is just stacked_mc
            temparray = np.array([  self.masers[theta].stacked_mc[ ib , : ] for theta in self.thetas  ])
        
            # Sets plot title & colormap, while we're here
            fig_title = r'$m_c$ at Cloud End with $\tau=$'+str(beta)
            cmap = 'RdBu'
        
        # Finally, does evpa
        elif plotvalue == 'evpa':
        
            # Array to plot is just stacked_evpa, but makes sure phase wrapped between 0 and pi
            temparray = ( np.array([  self.masers[theta].stacked_evpa[ ib , : ] for theta in self.thetas  ]) + pi ) % pi
        
            # Sets plot title & colormap, while we're here
            fig_title = r'EVPA at Cloud End with $\tau=$'+str(beta)
            cmap = 'RdBu'
            
            
        
        
        
        
        #### Regridding array for smooth distribution of theta solutions ####
        
        if temparray.size != 0:
            
            if verbose:
                print('Regridding data...')
            
            # Ravels temparray to prepare for regridding
            temparray = np.ravel( temparray )
        
            # Creates grid of existing frequency/theta points
            freqpts, thetapts = np.meshgrid( self.omegabar[self.k : -self.k], self.thetas )
            freqpts  = np.ravel( freqpts )
            thetapts = np.ravel( thetapts )
            points  = np.vstack(( freqpts, thetapts )).T
            
            # Creates grid of desired theta values and regrids
            #   Assumed frequency is already equi-spaced so doesn't change.
            thgoal = np.linspace( self.thetas.min(), self.thetas.max(), num=36 )
            freqgrid, thetagrid = np.meshgrid( self.omegabar[self.k : -self.k], thgoal )
            
            # Sets aside theta resolution for later use
            dtheta = thgoal[1] - thgoal[0]
            
            # Re-grids data array with desired interpolation
            zs = griddata( points, temparray, (freqgrid, thetagrid), method=interp)
            
            
            
        
        
        
            #### Figures out min and max for color ####
            
            if verbose:
                print('Plotting figure...')
            
            vmax = np.nanmax( np.abs( zs[ : , 2*self.k : -2*self.k ] ) )
            if plotvalue == 'evpa':
                vmin = 0.0
                vmax = pi
            elif cmap == 'RdBu':
                vmin = -1.0 * vmax
            else:
                vmin = 0.0
            
            
            
            
        
        
        
            #### Actually plotting ####
            
<<<<<<< HEAD
            P.close()
            fig, ax = P.subplots(nrows=1, ncols=1, figsize = (5.5,4.5))
            fig.subplots_adjust( hspace=0, left=0.15,bottom=0.13,right=0.95,top=0.88 )
            im = ax.imshow( zs, aspect='auto', vmin = vmin, vmax = vmax, cmap = cmap, origin='lower', \
                      extent = [freqmin, freqmax, self.thetas.min() - dtheta/2., self.thetas.max() + dtheta/2.] )
            
            # Axis limits 
            ax.set_xlim( freqmin, freqmax )
            ax.set_ylim( self.thetas.min() , self.thetas.max() )
            
            # If frequency conversion not requested, makes x-axis frequency ticks in scientific notation
            if not convert_freq:
                ax.set_ticklabel_format( axis='x', style = 'sci', scilimits = (0,0) )
            
            # X-axis label
            ax.set_xlabel(xlabel)
            
            # Y-axis label depends on theta units
            if self.units in ['degrees','deg','d']:
                ax.set_ylabel(r'$\theta$ [$^{\circ}$]')
            else:
                ax.set_ylabel(r'$\theta$ [radians]')
            
            # Plot title
            if subtitle is None:
                ax.set_title( fig_title )
            else:
                ax.set_title( fig_title + '\n' + subtitle )
            
            # Colorbar
            cbar = fig.colorbar( im, ax=ax )
=======
            P.clf()
            P.imshow( zs, aspect='auto', vmin = vmin, vmax = vmax, cmap = cmap, \
                      extent = [freqmin, freqmax, self.thetas.min() - dtheta/2., self.thetas.max() + dtheta/2.] )
            
            # Axis limits 
            P.xlim( freqmin, freqmax )
            P.ylim( self.thetas.min() , self.thetas.max() )
            
            # If frequency conversion not requested, makes x-axis frequency ticks in scientific notation
            if not convert_freq:
                P.ticklabel_format( axis='x', style = 'sci', scilimits = (0,0) )
            
            # X-axis label
            P.xlabel(xlabel)
            
            # Y-axis label depends on theta units
            if self.units in ['degrees','deg','d']:
                P.ylabel(r'$\theta$ [$^{\circ}$]')
            else:
                P.ylabel(r'$\theta$ [radians]')
            
            # Plot title
            if subtitle is None:
                P.title( fig_title )
            else:
                P.title( fig_title + '\n' + subtitle )
            
            # Colorbar
            cbar = P.colorbar()
>>>>>>> 938ab30f
            if vmax <= 1e-2:
                cbar.ax.ticklabel_format( axis='y', style = 'sci', scilimits = (0,0) )
        
            # Saves figure if requested
            if figname is not None:
                try:
                    P.savefig( figname )
                    if verbose:
                        print('Saved figure to {0}.'.format(figname))
                except:
                    print('Unable to save figure to {0}'.format(figname))
    
            # Finally, shows the plot, if requested
            if show:
                P.show()
            else:
                P.close()
    
    def plot_freq_tau( self, theta, plotvalue, betamax = None, plotbetamax = None, convert_freq = True, \
                        tau_scale = 'linear', interp = 'cubic', subtitle = None, figname = None, show = True, verbose = True ):
        """
        Plots desired value vs. frequency (x-axis) and total optical depth of the cloud (y-axis) for a given 
        maser class object with a single value of theta.
    
        Can be used to plot mc, ml, evpa, stoki, stokq, stoku, stokv, fracq (stokq/stoki), or fracu (stoku/stoki).
        
        Intended to be run *after* stokes at a given point in cloud have been read in for a range of beta values
        with cloud_end_stokes method.
        
        Required Parameters:
            
            theta           Float
                                The value of theta (in units specified on initialization of this object) for
                                which the plot is desired. Used as the key to access the desired maser object
                                in the masers dictionary attribute.
            
            plotvalue       String
                                What to plot. Options are 'mc', 'ml', 'evpa', 'stoki', 'stokq', 'stoku', 'stokv', 
                                'fracq' (for stokq/stoki), or 'fracu' for (stoku/stoki).
            
        Optional Parameters:
            
            betamax         None or Float 
                                [ Default = None ]
                                Maximum value of beta to show data for in the plot. If None, plots all available 
                                data.
                                
            plotbetamax     Float or None
<<<<<<< HEAD
                                [ Default = None ]
                                Y-limit (optical depth) shown on the plot axes. If None, will be the same as
                                betamax. (Only useful if you want to set the y-limit used by the figure to be
                                the same as other figures despite not having beta up to that value for this
                                parameter set.)
                        
            convert_freq    Boolean 
                                [ Default = True ]
                                Whether to convert omegabar from angular frequency (s^-1) to frequency (MHz) 
                                (if True) or not (if False).
            
            tau_scale       String ('log' or 'linear')
                                [ Default = 'linear' ]
                                Scale for the y-axis (total optical depth) on the plot.
                                
            interp          String
                                [ Default = 'cubic' ]
                                Type of interpolation to use for image re-gridding. Default is 'cubic'. Other 
                                options are 'linear' and 'nearest'.
                                
            subtitle        None or String 
                                [ Default = None ]
                                If not None, provided string will be added to title as a second line. Intended 
                                to be used to indicate faraday polarization values used if not 0.
                                
            figname         None or String
                                [ Default = None ]
                                If a string is provided, figure will be saved with the provided file path/name. 
                                Note: this is the path from the working directory, NOT within the outpath of 
                                the object. 
                                If None, figure will be shown but not saved.
            
            show            Boolean
                                [ Default = True ]
                                Whether to show the figure or just close after saving (if figname provided).
                                Note: If this is set to False, you must set figname to be a string to which
                                the resulting figure will be saved; otherwise, the plot will disappear unseen.
                                
            verbose         Boolean
                                [ Default = True ]
                                Whether to print feedback to terminal at various stages of the process.
        """
        
        # Checks that theta is in the thetas array
        if float(theta) not in self.thetas:
            errmsg = 'MASER_V_THETA.PLOT_FREQ_TAU ERROR:    Maser object does not exist for maser object with theta = {0} {1}.'
            raise ValueError( errmsg.format( theta, self.unit ) )
        
        # If it is a valid key, runs plot_freq_tau for that object
        else:
            self.masers[ float(theta) ].plot_freq_tau( plotvalue, betamax = betamax, plotbetamax = plotbetamax, \
                                                       convert_freq = convert_freq, tau_scale = tau_scale, interp = interp, \
                                                       subtitle = subtitle, figname = figname, show = show, verbose = verbose )
    
    def plot_theta_tau( self, plotvalue, freqoff = 0, betamax = None, plotbetamax = None, contours = False, \
                        convert_freq = True, tau_scale = 'linear', interp = 'cubic', subtitle = None, label = None, \
                        label_loc = 'left', figname = None, show = True, verbose = True ):
        """
        Plots desired value at some offset from line center vs. theta (x-axis) and total optical depth (y-axis).
        
        Intended to be run *after* stokes at a given point in cloud have been read in for a range of beta values
        with cloud_end_stokes method.
        
        Required Parameters:
            
            plotvalue       String
                                What to plot. Options are 'mc', 'ml', 'evpa', 'stoki', 'stokq', 'stoku', 'stokv', 
                                'fracq' (for stokq/stoki), 'fracu' for (stoku/stoki), 'quv' for sqrt(q^2+u^2)/i-v/i, 
                                'mlmc' for (ml-mc), or 'vmetric' for ( Vmax - Vmin ) / Imax.
                                Note: 'vmetric' plotvalue only available for freqoff = None. 
            
        Optional Parameters:
            
            freqoff         Integer, list of Integers, or None
                                [ Default = 0 ]
                                If a single integer, value gives the offset index (with respect to the central  
                                frequency in omegabar) to be plotted.
                                If a list of integers, individual values should be the same as in the case of a 
                                single integer, but plotted output will be summed across those wavelength bins.
                                If None, calculates the desired plotvalue from the peak stokes values across 
                                angular frequency for each theta and log(R/gOmega). 
                                NOTE: None is NOT the same as 0!!!
            
            betamax         None or Float 
                                [ Default = None ]
                                Maximum value of beta to show data for in the plot. If None, plots all available 
                                data.
                                
            plotbetamax     Float or None
                                [ Default = None ]
                                Y-limit (optical depth) shown on the plot axes. If None, will be the same as
                                betamax. (Only useful if you want to set the y-limit used by the figure to be
                                the same as other figures despite not having beta up to that value for this
                                parameter set.)
                        
            contours        Boolean
                                [ Default = False ]
                                Whether (True) or not (False) to overplot contours on the image.
                        
            convert_freq    Boolean 
                                [ Default = True ]
                                Whether to convert omegabar from angular frequency (s^-1) to frequency (MHz) 
                                (if True) or not (if False).
            
            tau_scale       String ('log' or 'linear')
                                [ Default = 'linear' ]
                                Scale for the y-axis (total optical depth) on the plot.
                                
            interp          String
                                [ Default = 'cubic' ]
                                Type of interpolation to use for image re-gridding. Default is 'cubic'. Other 
                                options are 'linear' and 'nearest'.
                                
            subtitle        None or String 
                                [ Default = None ]
                                If not None, provided string will be added to title as a second line. Intended 
                                to be used to indicate faraday polarization values used if not 0.
                        
            label          None or String
=======
>>>>>>> 938ab30f
                                [ Default = None ]
                                Y-limit (optical depth) shown on the plot axes. If None, will be the same as
                                betamax. (Only useful if you want to set the y-limit used by the figure to be
                                the same as other figures despite not having beta up to that value for this
                                parameter set.)
                        
<<<<<<< HEAD
            label_loc      String: 'left' or 'right'
                                [ Default = 'left' ]
                                The (lower) corner of the plot in which the label (if provided) will be placed.
=======
            convert_freq    Boolean 
                                [ Default = True ]
                                Whether to convert omegabar from angular frequency (s^-1) to frequency (MHz) 
                                (if True) or not (if False).
            
            tau_scale       String ('log' or 'linear')
                                [ Default = 'linear' ]
                                Scale for the y-axis (total optical depth) on the plot.
                                
            interp          String
                                [ Default = 'cubic' ]
                                Type of interpolation to use for image re-gridding. Default is 'cubic'. Other 
                                options are 'linear' and 'nearest'.
                                
            subtitle        None or String 
                                [ Default = None ]
                                If not None, provided string will be added to title as a second line. Intended 
                                to be used to indicate faraday polarization values used if not 0.
>>>>>>> 938ab30f
                                
            figname         None or String
                                [ Default = None ]
                                If a string is provided, figure will be saved with the provided file path/name. 
                                Note: this is the path from the working directory, NOT within the outpath of 
                                the object. 
                                If None, figure will be shown but not saved.
            
            show            Boolean
                                [ Default = True ]
                                Whether to show the figure or just close after saving (if figname provided).
                                Note: If this is set to False, you must set figname to be a string to which
                                the resulting figure will be saved; otherwise, the plot will disappear unseen.
                                
            verbose         Boolean
                                [ Default = True ]
                                Whether to print feedback to terminal at various stages of the process.
        """
<<<<<<< HEAD
        #### First, checks values ####
        
        # Makes sure that, if show is False, a figname has been specified
        if show is False and figname is None:
            err_msg =  "MASER_V_THETA.PLOT_THETA_TAU ERROR:    Setting show = False without specifying a file name for the plot will result in no\n" + \
                ' '*16+"                                       figure produced. Please either set show = True or provide a figname for the plot."
            raise ValueError(err_msg)
        
=======
        
        # Checks that theta is in the thetas array
        if float(theta) not in self.thetas:
            errmsg = 'MASER_V_THETA.PLOT_FREQ_TAU ERROR:    Maser object does not exist for maser object with theta = {0} {1}.'
            raise ValueError( errmsg.format( theta, self.unit ) )
        
        # If it is a valid key, runs plot_freq_tau for that object
        else:
            self.masers[ float(theta) ].plot_freq_tau( plotvalue, betamax = betamax, plotbetamax = plotbetamax, \
                                                       convert_freq = convert_freq, tau_scale = tau_scale, interp = interp, \
                                                       subtitle = subtitle, figname = figname, show = show, verbose = verbose )
    
    def plot_theta_tau( self, plotvalue, freqoff = 0, betamax = None, plotbetamax = None, convert_freq = True, \
                        interp = 'cubic', subtitle = None, figname = None, show = True, verbose = True ):
        """
        Plots desired value at some offset from line center vs. theta (x-axis) and total optical depth (y-axis).
        
        Can be used to plot mc, ml, evpa, stoki, stokq, stoku, stokv, fracq (stokq/stoki), or fracu (stoku/stoki).
        
        Intended to be run *after* stokes at a given point in cloud have been read in for a range of beta values
        with cloud_end_stokes method.
        
        Required Parameters:
            
            plotvalue       String
                                What to plot. Options are 'mc', 'ml', 'evpa', 'stoki', 'stokq', 'stoku', 'stokv', 
                                'fracq' (for stokq/stoki), or 'fracu' for (stoku/stoki).
            
        Optional Parameters:
            
            freqoff         Integer
                                [ Default = 0 ]
                                Offset index (with respect to the central frequency in omegabar) to be plotted.
            
            betamax         None or Float 
                                [ Default = None ]
                                Maximum value of beta to show data for in the plot. If None, plots all available 
                                data.
                                
            plotbetamax     Float or None
                                [ Default = None ]
                                Y-limit (optical depth) shown on the plot axes. If None, will be the same as
                                betamax. (Only useful if you want to set the y-limit used by the figure to be
                                the same as other figures despite not having beta up to that value for this
                                parameter set.)
                        
            convert_freq    Boolean 
                                [ Default = True ]
                                Whether to convert omegabar from angular frequency (s^-1) to frequency (MHz) 
                                (if True) or not (if False).
                                
            interp          String
                                [ Default = 'cubic' ]
                                Type of interpolation to use for image re-gridding. Default is 'cubic'. Other 
                                options are 'linear' and 'nearest'.
                                
            subtitle        None or String 
                                [ Default = None ]
                                If not None, provided string will be added to title as a second line. Intended 
                                to be used to indicate faraday polarization values used if not 0.
                                
            figname         None or String
                                [ Default = None ]
                                If a string is provided, figure will be saved with the provided file path/name. 
                                Note: this is the path from the working directory, NOT within the outpath of 
                                the object. 
                                If None, figure will be shown but not saved.
            
            show            Boolean
                                [ Default = True ]
                                Whether to show the figure or just close after saving (if figname provided).
                                Note: If this is set to False, you must set figname to be a string to which
                                the resulting figure will be saved; otherwise, the plot will disappear unseen.
                                
            verbose         Boolean
                                [ Default = True ]
                                Whether to print feedback to terminal at various stages of the process.
        """
        #### First, checks values ####
        
        # Makes sure that, if show is False, a figname has been specified
        if show is False and figname is None:
            err_msg =  "MASER_V_THETA.PLOT_THETA_TAU ERROR:    Setting show = False without specifying a file name for the plot will result in no\n" + \
                ' '*16+"                                       figure produced. Please either set show = True or provide a figname for the plot."
            raise ValueError(err_msg)
        
>>>>>>> 938ab30f
        # Makes template of error message for attribute checks
        attr_missing_msg1 = 'MASER_V_THETA.PLOT_THETA_TAU ERROR:    Object attribute {0} does not exist.'
        attr_missing_msg2 = 'MASER_V_THETA.PLOT_THETA_TAU ERROR:    Object attribute {0} does not exist for maser object with theta = {1} {2}.'
        attr_ndim_msg     = 'MASER_V_THETA.PLOT_THETA_TAU ERROR:    Object attribute {0} for maser object with theta = {1} {2} must be\n' + \
                     ' '*16+'                                        2-dimensional. (Current number of dimensions = {3}).'
        attr_dim0_msg     = 'MASER_V_THETA.PLOT_THETA_TAU ERROR:    Shape of object attribute {0} for maser object with theta = {1} {2}\n' + \
                     ' '*16+'                                        is not consistent with attributes omegabar and k.\n' + \
                     ' '*16+'                                        Should be 2D NumPy array with {3} values along 0-axis (currently {4}).'
        
        # Iterates through required keywords to make sure the attributes exist; checks top level object first
        for req_attr in ['tau_idx', 'betas']:
            if req_attr not in self.__dict__.keys():
                raise AttributeError( attr_missing_msg1.format(req_attr) )
            
        # Since betas attribute must exist if we made it here, figures out the expected dimensions of the attribute 
        #   arrays
        Nbetas = self.betas.size
        Nfreq  = self.omegabar.size - 2 * self.k
        
        # Then checks maser objects in masers dictionary
        required_attributes = [ 'stacked_stoki', 'stacked_stokq', 'stacked_stoku', 'stacked_stokv', 'stacked_mc', \
                                'stacked_ml', 'stacked_evpa', 'tau_idx' ]
        for req_att in required_attributes:
            for theta in self.thetas:
                
                # Checks if the attribute exists
                if req_att not in self.masers[theta].__dict__.keys():
                    raise AttributeError( attr_missing_msg2.format(req_att, theta, self.units) )
                
                # For those that are arrays, check their dimensions and freq values
                if req_att != 'tau_idx':
                
                    # Checks that the attribute is a 2d array
                    if self.masers[theta].__dict__[req_att].ndim != 2:
                        raise AttributeError( attr_ndim_msg.format(req_att, theta, self.units, self.masers[theta].__dict__[req_att].ndim ) )
                
                    # Checks number of values along 1st (frequency) axis
                    elif self.masers[theta].__dict__[req_att].shape[1] != Nfreq:
                        raise AttributeError( attr_dim0_msg.format(req_att, theta, self.units, Nfreq, self.masers[theta].__dict__[req_att].shape[0] ) )
            
            # Checks size of 0th (beta) axis of those attribute arrays for every theta value
            if req_att != 'tau_idx':
                Nbeta_per_theta = np.array([ self.masers[theta].__dict__[req_att].shape[0] for theta in self.thetas ])
            
                # If not every maser object has the same number of betas (and this hasn't been done for a previous 
                #   attribute), prints a warning and adjusts number of betas
                if np.unique( Nbeta_per_theta ).size != 1 and Nbeta_per_theta.min() != Nbetas:
                        print('MASER_V_THETA.PLOT_THETA_TAU WARNING:    Optical depths in object attribute {0} not consistent across theta.\n' + \
                              '                                         Highest value of optical depth present for all theta is {1}. ({2} values.)'.format( \
                              req_att, self.betas[ Nbeta_per_theta.min() - 1 ], Nbeta_per_theta.min() ))
                        Nbetas = Nbeta_per_theta.min()
            
                # If every maser object does have the same number of betas but its less than that expected from Nbetas, 
                #   prints a warning and adjusts number of betas
                elif  Nbeta_per_theta.min() != Nbetas:
                        print('MASER_V_THETA.PLOT_THETA_TAU WARNING:    Optical depths in object attribute {0} not consistent with betas attribute.\n' + \
                              '                                         Highest value of optical depth present for all theta is {1}. ({2} values.)'.format( \
                              req_att, self.betas[ Nbeta_per_theta.min() - 1 ], Nbeta_per_theta.min() ))
                        Nbetas = Nbeta_per_theta.min()
<<<<<<< HEAD
        
        # Makes sure that specified plotvalue is allowed:
        if plotvalue not in ['mc', 'ml', 'evpa', 'stoki', 'stokq', 'stoku', 'stokv', 'fracq', 'fracu', 'vmetric', 'quv', 'mlmc']:
            err_msg =  "MASER_V_THETA.PLOT_THETA_TAU ERROR:    plotvalue '{0}' not recognized.\n".format(plotvalue) + \
                ' '*12+"                                       Allowed values are 'mc', 'ml', 'evpa', 'stoki', 'stokq',\n" + \
                ' '*12+"                                       'stoku', 'stokv', 'fracq', or 'fracu'."
            raise ValueError(err_msg)
        
        # Checks that tau_scale is an acceptable value
        tau_scale = tau_scale.lower()
        if tau_scale not in ['linear','log']:
            err_msg = "tau_scale '{0}' not recognized.\n".format(tau_scale) + \
                      "        Allowed values are 'linear' or 'log'."
            raise ValueError(err_msg)
=======
        
        # Makes sure that specified plotvalue is allowed:
        if plotvalue not in ['mc', 'ml', 'evpa', 'stoki', 'stokq', 'stoku', 'stokv', 'fracq', 'fracu']:
            err_msg =  "MASER_V_THETA.PLOT_THETA_TAU ERROR:    plotvalue '{0}' not recognized.\n".format(plotvalue) + \
                ' '*12+"                                       Allowed values are 'mc', 'ml', 'evpa', 'stoki', 'stokq',\n" + \
                ' '*12+"                                       'stoku', 'stokv', 'fracq', or 'fracu'."
            raise ValueError(err_msg)
        
        
        
        
        
        #### Processing defaults for betamax and plotbetamax ####
        
        # Finds index of maximum beta present for all ml arrays
        if betamax is not None:
        
            # Finds index of betamax in betas array
            if betamax in self.betas[:Nbetas]:
                ibmax = np.where( self.betas == betamax )[0][0]
            elif betamax not in self.betas:
                err_msg = "MASER_V_THETA.PLOT_THETA_TAU ERROR:    Requested beta value, {0}, not in betas attribute array.\n".format(betamax) 
                raise ValueError(err_msg)
            else:
                err_msg = "MASER_V_THETA.PLOT_THETA_TAU ERROR:    Requested beta value, {0}, not available for all thetas.\n".format(betamax) 
                raise ValueError(err_msg)
>>>>>>> 938ab30f
        
        # If using default betamax, just uses last one with stokes for all theta values present
        elif betamax is None:
            ibmax = Nbetas - 1
            betamax = self.betas[ibmax]
        
<<<<<<< HEAD
        
        
        
        #### Processing defaults for betamax and plotbetamax ####
        
        # Finds index of maximum beta present for all ml arrays
        if betamax is not None:
        
            # Finds index of betamax in betas array
            if betamax in self.betas[:Nbetas]:
                ibmax = np.where( self.betas == betamax )[0][0]
            elif betamax not in self.betas:
                err_msg = "MASER_V_THETA.PLOT_THETA_TAU ERROR:    Requested beta value, {0}, not in betas attribute array.\n".format(betamax) 
                raise ValueError(err_msg)
            else:
                err_msg = "MASER_V_THETA.PLOT_THETA_TAU ERROR:    Requested beta value, {0}, not available for all thetas.\n".format(betamax) 
                raise ValueError(err_msg)
        
        # If using default betamax, just uses last one with stokes for all theta values present
        elif betamax is None:
            ibmax = Nbetas - 1
            betamax = self.betas[ibmax]
        
        # Sets plotbetamax, if not set
        if plotbetamax is None:
            plotbetamax = betamax
        
=======
        # Sets plotbetamax, if not set
        if plotbetamax is None:
            plotbetamax = betamax
        
>>>>>>> 938ab30f
        
        
        
        
        #### Determine the frequency index ####
        
        # Makes sure that all maser objects in masers dictionary have same k value
        ks_for_theta = np.unique( np.array([ self.masers[ theta ].k for theta in self.thetas ]) )
        if ks_for_theta.size > 1:
            raise ValueError( 'MASER_V_THETA.PLOT_V_DIDV ERROR:    Maser objects in masers dictionary must all have same value of k.' + \
                              ' ({0} values found.)'.format( ks_for_theta.size ) )
        
        # Checks top-level object k value to make sure it's consistent with these
        if self.k not in ks_for_theta:
            raise ValueError( 'MASER_V_THETA.PLOT_V_DIDV ERROR:    Maser_v_theta object must have the same value of k as objects in masers dictionary.' )
        
        # Actually sets aside index of line center frequency
        jcenter = int( Nfreq / 2 )
            
        
        
        #### Determining which array to plot ####
        
<<<<<<< HEAD
        
        
=======
>>>>>>> 938ab30f
        # Start with Stokes i
        if plotvalue == 'stoki':
            
            # Build array with plotable range
<<<<<<< HEAD
            for i,theta in enumerate(self.thetas):
                if freqoff is None:
                    thetaline = np.max( self.masers[theta].stacked_stoki[ : ibmax+1 , 2*self.k:-2*self.k ], axis=1 )
                elif isinstance(freqoff,int):
                    thetaline = self.masers[ theta ].stacked_stoki[ : ibmax+1 , jcenter + freqoff ]
                else:
                    thetaline = np.sum( self.masers[ theta ].stacked_stoki[ : ibmax+1 , jcenter + np.array(freqoff) ], axis=1 )
                thetaline = thetaline.reshape( thetaline.size, 1)
                if i != 0:
                    temparray = np.hstack(( temparray, thetaline ))
                else:
                    temparray = np.array( thetaline )
=======
            temparray = self.masers[ self.thetas[0] ].stacked_stoki[ : ibmax+1 , jcenter + freqoff ]
            temparray = temparray.reshape( temparray.size, 1 )
            for theta in self.thetas[1:]:
                thetaline = self.masers[ theta      ].stacked_stoki[ : ibmax+1 , jcenter + freqoff ]
                thetaline = thetaline.reshape( thetaline.size, 1)
                temparray = np.hstack(( temparray, thetaline ))
>>>>>>> 938ab30f
            
            # Sets plot title & colormap, while we're here
            fig_title = r'Stokes i'
            cmap = 'viridis'
<<<<<<< HEAD
        
        # Next, Stokes q
        elif plotvalue == 'stokq':
        
            # Build array with plotable range
            for i,theta in enumerate(self.thetas):
                if freqoff is None:
                    max_stoki = np.max( self.masers[theta].stacked_stoki[ : ibmax+1 , 2*self.k:-2*self.k ], axis=1 )
                    peak_idx = np.array([ np.where( self.masers[theta].stacked_stoki[j,:] == x )[0][0] for j,x in enumerate(max_stoki) ])
                    thetaline = np.array([ self.masers[ theta ].stacked_stokq[ j, peak_idx[j] ] for j in range(ibmax+1) ])
                elif isinstance(freqoff,int):
                    thetaline = self.masers[ theta ].stacked_stokq[ : ibmax+1 , jcenter + freqoff ]
                else:
                    thetaline = np.sum( self.masers[ theta ].stacked_stokq[ : ibmax+1 , jcenter + np.array(freqoff) ], axis=1 )
                thetaline = thetaline.reshape( thetaline.size, 1)
                if i != 0:
                    temparray = np.hstack(( temparray, thetaline ))
                else:
                    temparray = np.array( thetaline )
        
            # Sets plot title & colormap, while we're here
            fig_title = r'Stokes q'
            cmap = 'RdBu'
        
        # Next, Stokes u
        elif plotvalue == 'stoku':
        
            # Build array with plotable range
            for i,theta in enumerate(self.thetas):
                if freqoff is None:
                    max_stoki = np.max( self.masers[theta].stacked_stoki[ : ibmax+1 , 2*self.k:-2*self.k ], axis=1 )
                    peak_idx = np.array([ np.where( self.masers[theta].stacked_stoki[j,:] == x )[0][0] for j,x in enumerate(max_stoki) ])
                    thetaline = np.array([ self.masers[ theta ].stacked_stoku[ j, peak_idx[j] ] for j in range(ibmax+1) ])
                elif isinstance(freqoff,int):
                    thetaline = self.masers[ theta ].stacked_stoku[ : ibmax+1 , jcenter + freqoff ]
                else:
                    thetaline = np.sum( self.masers[ theta ].stacked_stoku[ : ibmax+1 , jcenter + np.array(freqoff) ], axis=1 )
                thetaline = thetaline.reshape( thetaline.size, 1)
                if i != 0:
                    temparray = np.hstack(( temparray, thetaline ))
                else:
                    temparray = np.array( thetaline )
        
            # Sets plot title & colormap, while we're here
            fig_title = r'Stokes u'
            cmap = 'RdBu'
        
        # Next, Stokes v
        elif plotvalue == 'stokv':
        
            # Build array with plotable range
            for i,theta in enumerate(self.thetas):
                if freqoff is None:
                    max_stokv = np.max( self.masers[theta].stacked_stokv[ : ibmax+1 , 2*self.k:-2*self.k ], axis=1 )
                    min_stokv = np.min( self.masers[theta].stacked_stokv[ : ibmax+1 , 2*self.k:-2*self.k ], axis=1 )
                    thetaline = np.array([ ( max_stokv[j] - min_stokv[j] ) for j in range(ibmax+1) ])
                    # Sets plot title & colormap, while we're here
                    fig_title = r'Range in Stokes v'
                    cmap = 'viridis'
                elif isinstance(freqoff,int):
                    thetaline = self.masers[ theta ].stacked_stokv[ : ibmax+1 , jcenter + freqoff ]
                    # Sets plot title & colormap, while we're here
                    fig_title = r'Stokes v'
                    cmap = 'RdBu'
                else:
                    thetaline = np.sum( self.masers[ theta ].stacked_stokv[ : ibmax+1 , jcenter + np.array(freqoff) ], axis=1 )
                    # Sets plot title & colormap, while we're here
                    fig_title = r'Stokes v'
                    cmap = 'RdBu'
                thetaline = thetaline.reshape( thetaline.size, 1)
                if i != 0:
                    temparray = np.hstack(( temparray, thetaline ))
                else:
                    temparray = np.array( thetaline )
        
        # Next, fractional stokes q
        elif plotvalue == 'fracq':
        
            # Build array with plotable range
            for i,theta in enumerate(self.thetas):
                if freqoff is None:
                    max_stoki = np.max( self.masers[theta].stacked_stoki[ : ibmax+1 , 2*self.k:-2*self.k ], axis=1 )
                    peak_idx = np.array([ np.where( self.masers[theta].stacked_stoki[j,:] == x )[0][0] for j,x in enumerate(max_stoki) ])
                    thetaline = np.array([ self.masers[ theta ].stacked_stokq[ j, peak_idx[j] ] / self.masers[ theta ].stacked_stoki[ j, peak_idx[j] ] for j in range(ibmax+1) ])
                elif isinstance(freqoff,int):
                    thetaline = self.masers[ theta ].stacked_stokq[ : ibmax+1 , jcenter + freqoff ] / self.masers[ theta ].stacked_stoki[ : ibmax+1 , jcenter + freqoff ]
                else:
                    thetaline = np.sum( self.masers[ theta ].stacked_stokq[ : ibmax+1 , jcenter + np.array(freqoff) ], axis=1 ) / np.sum( self.masers[ theta ].stacked_stoki[ : ibmax+1 , jcenter + np.array(freqoff) ], axis=1 ) 
                thetaline = thetaline.reshape( thetaline.size, 1)
                if i != 0:
                    temparray = np.hstack(( temparray, thetaline ))
                else:
                    temparray = np.array( thetaline )
        
            # Sets plot title & colormap, while we're here
            fig_title = r'Stokes q/i'
            cmap = 'RdBu'
        
        # Next, fractional stokes u
        elif plotvalue == 'fracu':
        
            # Build array with plotable range
            for i,theta in enumerate(self.thetas):
                if freqoff is None:
                    max_stoki = np.max( self.masers[theta].stacked_stoki[ : ibmax+1 , 2*self.k:-2*self.k ], axis=1 )
                    peak_idx = np.array([ np.where( self.masers[theta].stacked_stoki[j,:] == x )[0][0] for j,x in enumerate(max_stoki) ])
                    thetaline = np.array([ self.masers[ theta ].stacked_stoku[ j, peak_idx[j] ] / self.masers[ theta ].stacked_stoki[ j, peak_idx[j] ] for j in range(ibmax+1) ])
                elif isinstance(freqoff,int):
                    thetaline = self.masers[ theta ].stacked_stoku[ : ibmax+1 , jcenter + freqoff ] / self.masers[ theta ].stacked_stoki[ : ibmax+1 , jcenter + freqoff ]
                else:
                    thetaline = np.sum( self.masers[ theta ].stacked_stoku[ : ibmax+1 , jcenter + np.array(freqoff) ], axis=1 ) / np.sum( self.masers[ theta ].stacked_stoki[ : ibmax+1 , jcenter + np.array(freqoff) ], axis=1 ) 
                thetaline = thetaline.reshape( thetaline.size, 1)
                thetaline = thetaline.reshape( thetaline.size, 1)
                if i != 0:
                    temparray = np.hstack(( temparray, thetaline ))
                else:
                    temparray = np.array( thetaline )
        
            # Sets plot title & colormap, while we're here
            fig_title = r'Stokes u/i'
            cmap = 'RdBu'
        
        # Next, does ml
        elif plotvalue == 'ml':
        
            # Build array with plotable range
            for i,theta in enumerate(self.thetas):
                if freqoff is None:
                    max_stoki = np.max( self.masers[theta].stacked_stoki[ : ibmax+1 , 2*self.k:-2*self.k ], axis=1 )
                    peak_idx = np.array([ np.where( self.masers[theta].stacked_stoki[j,:] == x )[0][0] for j,x in enumerate(max_stoki) ])
                    thetaline = np.array([ self.masers[ theta ].stacked_ml[ j, peak_idx[j] ] for j in range(ibmax+1) ])
                elif isinstance(freqoff,int):
                    thetaline = self.masers[ theta ].stacked_ml[ : ibmax+1 , jcenter + freqoff ]
                else:
                    qsum = np.sum( self.masers[ theta ].stacked_stokq[ : ibmax+1 , jcenter + np.array(freqoff) ], axis=1 )
                    usum = np.sum( self.masers[ theta ].stacked_stoku[ : ibmax+1 , jcenter + np.array(freqoff) ], axis=1 )
                    isum = np.sum( self.masers[ theta ].stacked_stoki[ : ibmax+1 , jcenter + np.array(freqoff) ], axis=1 )
                    thetaline = np.sqrt( qsum**2 + usum**2 ) / isum
                thetaline = thetaline.reshape( thetaline.size, 1)
                if i != 0:
                    temparray = np.hstack(( temparray, thetaline ))
                else:
                    temparray = np.array( thetaline )
        
            # Sets plot title & colormap, while we're here
            fig_title = r'$m_l$'
            cmap = 'viridis'
        
        # Next, does mc
        elif plotvalue == 'mc':
        
            # Build array with plotable range
            for i,theta in enumerate(self.thetas):
                if freqoff is None:
                    
                    # Calculation if we want peak mc to be the mc where stokes v is max, not the maximum value of mc
                    #max_stokv = np.max( self.masers[theta].stacked_stokv[ : ibmax+1 , 2*self.k:-2*self.k ], axis=1 )
                    #peak_idx = np.array([ np.where( self.masers[theta].stacked_stokv[j,:] == x )[0][0] for j,x in enumerate(max_stokv) ])
                    #thetaline = np.array([ max_stokv[j] / self.masers[ theta ].stacked_stoki[ j, peak_idx[j] ] for j in range(ibmax+1) ])
                    
                    # Calculation if we want the peak mc to mean the actual max mc
                    thetaline = np.max( self.masers[theta].stacked_mc[ : ibmax+1 , 2*self.k:-2*self.k ], axis=1 )
                    # Sets plot title & colormap, while we're here
                    fig_title = r'$m_c$'
                    cmap = 'viridis'
                elif isinstance(freqoff,int):
                    thetaline = self.masers[ theta       ].stacked_mc[ : ibmax+1 , jcenter + freqoff ]
                    # Sets plot title & colormap, while we're here
                    fig_title = r'$m_c$'
                    cmap = 'RdBu'
                else:
                    vsum = np.sum( self.masers[ theta ].stacked_stokv[ : ibmax+1 , jcenter + np.array(freqoff) ], axis=1 )
                    isum = np.sum( self.masers[ theta ].stacked_stoki[ : ibmax+1 , jcenter + np.array(freqoff) ], axis=1 )
                    thetaline = vsum / isum
                    # Sets plot title & colormap, while we're here
                    fig_title = r'$m_c$'
                    cmap = 'RdBu'
                thetaline = thetaline.reshape( thetaline.size, 1)
                if i != 0:
                    temparray = np.hstack(( temparray, thetaline ))
                else:
                    temparray = np.array( thetaline )
        
        # Finally, does evpa
        elif plotvalue == 'evpa':
        
            # Build array with plotable range
            # Note: np.arctan2 returns values between -pi and +pi, with 0.5 * np.arctan2 returning values between
            #       -pi/2 and +pi/2. Applying + pi % pi to this changes the range to 0 - pi, flipping only the negative
            #       values to the new quadrant.
            for i,theta in enumerate(self.thetas):
                if freqoff is None:
                    max_stoki = np.max( self.masers[theta].stacked_stoki[ : ibmax+1 , 2*self.k:-2*self.k ], axis=1 )
                    peak_idx = np.array([ np.where( self.masers[theta].stacked_stoki[j,:] == x )[0][0] for j,x in enumerate(max_stoki) ])
                    thetaline = np.array([ self.masers[ theta ].stacked_evpa[ j, peak_idx[j] ] + pi for j in range(ibmax+1) ]) % pi
                elif isinstance(freqoff,int):
                    thetaline = ( self.masers[ theta      ].stacked_evpa[ : ibmax+1 , jcenter + freqoff ] + pi ) % pi
                else:
                    qsum = np.sum( self.masers[ theta ].stacked_stokq[ : ibmax+1 , jcenter + np.array(freqoff) ], axis=1 )
                    usum = np.sum( self.masers[ theta ].stacked_stoku[ : ibmax+1 , jcenter + np.array(freqoff) ], axis=1 )
                    thetaline = 0.5 * np.arctan2( usum, qsum )
                thetaline = thetaline.reshape( thetaline.size, 1)
                if i != 0:
                    temparray = np.hstack(( temparray, thetaline ))
                else:
                    temparray = np.array( thetaline )
        
            # Sets plot title & colormap, while we're here
            fig_title = r'EVPA'
            cmap = 'RdBu'
        
        # New option: vmetric plots (Vmax - Vmin) / Imax (only available with freqoff=None)
        elif plotvalue == 'vmetric':
        
            # Build array with plotable range
            for i,theta in enumerate(self.thetas):
                max_stoki = np.max( self.masers[theta].stacked_stoki[ : ibmax+1 , 2*self.k:-2*self.k ], axis=1 )
                max_stokv = np.max( self.masers[theta].stacked_stokv[ : ibmax+1 , 2*self.k:-2*self.k ], axis=1 )
                min_stokv = np.min( self.masers[theta].stacked_stokv[ : ibmax+1 , 2*self.k:-2*self.k ], axis=1 )
                thetaline = np.array([ ( max_stokv[j] - min_stokv[j] ) / max_stoki[j] for j in range(ibmax+1) ])
                thetaline = thetaline.reshape( thetaline.size, 1)
                if i != 0:
                    temparray = np.hstack(( temparray, thetaline ))
                else:
                    temparray = np.array( thetaline )
    
            # Sets plot title & colormap, while we're here
            fig_title = r'$(V_{max} - V_{min}) / I_{max}$'
            cmap = 'viridis'
    
        # New option: quv plots sqrt( q**2 + u**2 )/i - v/i
        elif plotvalue == 'quv':
    
            # Build array with plotable range
            for i,theta in enumerate(self.thetas):
                if freqoff is None:
                    max_stoki = np.max( self.masers[theta].stacked_stoki[ : ibmax+1 , 2*self.k:-2*self.k ], axis=1 )
                    peak_idx  = np.array([ np.where( self.masers[theta].stacked_stoki[j,:] == x )[0][0] for j,x in enumerate(max_stoki) ])
                    max_stokv = np.max( self.masers[theta].stacked_stokv[ : ibmax+1 , 2*self.k:-2*self.k ], axis=1 )
                    qupeak    = np.sqrt( np.array([ self.masers[ theta ].stacked_stokq[ j, peak_idx[j] ] for j in range(ibmax+1) ])**2 + \
                                         np.array([ self.masers[ theta ].stacked_stoku[ j, peak_idx[j] ] for j in range(ibmax+1) ])**2 )
                    thetaline = ( qupeak - max_stokv ) / max_stoki
                elif isinstance(freqoff,int):
                    thetaline = np.sqrt( self.masers[ theta ].stacked_stokq[ : ibmax+1 , jcenter + freqoff ]**2 + \
                                         self.masers[ theta ].stacked_stoku[ : ibmax+1 , jcenter + freqoff ]**2 ) - \
                                         self.masers[ theta ].stacked_stokv[ : ibmax+1 , jcenter + freqoff ]
                    thetaline = thetaline / self.masers[ theta ].stacked_stoki[ : ibmax+1 , jcenter + freqoff ]
                else:
                    isum = np.sum( self.masers[ theta ].stacked_stoki[ : ibmax+1 , jcenter + np.array(freqoff) ], axis=1 )
                    qsum = np.sum( self.masers[ theta ].stacked_stokq[ : ibmax+1 , jcenter + np.array(freqoff) ], axis=1 )
                    usum = np.sum( self.masers[ theta ].stacked_stoku[ : ibmax+1 , jcenter + np.array(freqoff) ], axis=1 )
                    vsum = np.sum( self.masers[ theta ].stacked_stokv[ : ibmax+1 , jcenter + np.array(freqoff) ], axis=1 )
                    thetaline = np.sqrt( qsum**2 + usum**2 ) - vsum
                    thetaline = thetaline / isum
                thetaline = thetaline.reshape( thetaline.size, 1)
                if i != 0:
                    temparray = np.hstack(( temparray, thetaline ))
                else:
                    temparray = np.array( thetaline )
    
            # Sets plot title & colormap, while we're here
            fig_title = r'$(q^2 + u^2)^{1/2}/i - v/i$'
            cmap = 'RdBu'
    
        # New option: mlmc plots ml - mc
        elif plotvalue == 'mlmc':
    
            # Build array with plotable range
            for i,theta in enumerate(self.thetas):
                if freqoff is None:
                    max_stoki = np.max( self.masers[theta].stacked_stoki[ : ibmax+1 , 2*self.k:-2*self.k ], axis=1 )
                    peak_idx  = np.array([ np.where( self.masers[theta].stacked_stoki[j,:] == x )[0][0] for j,x in enumerate(max_stoki) ])
                    max_mc    = np.max( self.masers[theta].stacked_mc[ : ibmax+1 , 2*self.k:-2*self.k ], axis=1 )
                    ml_peak   = np.array([ self.masers[ theta ].stacked_ml[ j, peak_idx[j] ] for j in range(ibmax+1) ])
                    thetaline = ml_peak - max_mc
                elif isinstance(freqoff,int):
                    thetaline = self.masers[ theta ].stacked_ml[ : ibmax+1 , jcenter + freqoff ] - \
                                self.masers[ theta ].stacked_mc[ : ibmax+1 , jcenter + freqoff ]
                else:
                    isum = np.sum( self.masers[ theta ].stacked_stoki[ : ibmax+1 , jcenter + np.array(freqoff) ], axis=1 )
                    qsum = np.sum( self.masers[ theta ].stacked_stokq[ : ibmax+1 , jcenter + np.array(freqoff) ], axis=1 )
                    usum = np.sum( self.masers[ theta ].stacked_stoku[ : ibmax+1 , jcenter + np.array(freqoff) ], axis=1 )
                    vsum = np.sum( self.masers[ theta ].stacked_stokv[ : ibmax+1 , jcenter + np.array(freqoff) ], axis=1 )
                    thetaline = ( np.sqrt( qsum**2 + usum**2 ) - vsum ) / isum
                thetaline = thetaline.reshape( thetaline.size, 1)
                if i != 0:
                    temparray = np.hstack(( temparray, thetaline ))
                else:
                    temparray = np.array( thetaline )
    
            # Sets plot title & colormap, while we're here
            fig_title = r'$m_l - m_c$'
            cmap = 'RdBu'
            
            
        
        
        
        
        #### Regridding array for smooth distribution of theta and beta solutions ####
        
        if temparray.size != 0:
            
            if verbose:
                print('Regridding data...')
            
            # Ravels temparray to prepare for regridding
            # Before ravel, has shape (beta, theta)
            temparray = np.ravel( temparray )
        
            # Creates grid of existing theta and beta values
            # Resulting arrays have shape ( beta, theta ) when meshgrid of (theta, beta)
            thetapts, betapts = np.meshgrid( self.thetas, self.betas[:ibmax+1] )
            thetapts = np.ravel( thetapts )
            betapts  = np.ravel( betapts )
            points   = np.vstack(( thetapts, betapts )).T
            
            # Creates grid of desired theta and beta values and regrids
            #   Again, thetagrid and betagrid have shape ( 1001, 36 )
            thetagoal = np.linspace( self.thetas.min(), self.thetas.max(), num=36 )
            
            # Creates grid of desired total optical depths (in requested scale) and regrids. 
            if tau_scale == 'log':
                betagoal = np.logspace( log10(self.betas[0]), log10(betamax), 1001)
            else:
                betagoal = np.linspace( self.betas[0], betamax, 1001)
            
            # Creates grids of each value
            thetagrid, betagrid = np.meshgrid( thetagoal, betagoal )
            
            # Re-grids data array with desired interpolation
            # Resulting zs has shape ( Nthetagoal, Nbetagoal ), like thetagrid and betagrid
            zs = griddata( points, temparray, (thetagrid, betagrid), method=interp)
            
            
            
        
        
        
            #### Figures out min and max for color ####
            
            if verbose:
                print('Plotting figure...')
            
            # zs shape is (betagoal, thetagoal). no freq edge effects
            vmax = np.nanmax(np.abs( zs ))
            if plotvalue == 'evpa':
                vmin = 0.0
                vmax = pi
            elif cmap == 'RdBu':
                vmin = -1.0 * vmax
            else:
                vmin = 0.0
            
            
            
            
        
        
        
            #### Actually plotting ####
            
            P.close()
            fig, ax = P.subplots(nrows=1, ncols=1, figsize = (5.5,4.5))
            fig.subplots_adjust( hspace=0, left=0.15,bottom=0.13,right=0.95,top=0.88 )
                
            dtheta = thetagoal[1] - thetagoal[0]
            
            # Plots image
            if tau_scale == 'log':
                # Get correct bin ends on y-scale
                dy = log10(betagoal[1]/betagoal[0])
                #print('dy = {0}'.format(dy))
                theta_plot = np.linspace( thetagoal[0]-dtheta/2., thetagoal[-1]+dtheta/2., thetagoal.size+1)
                beta_plot  = np.logspace( log10(self.betas[0]) - dy/2. , log10(betamax) + dy/2., betagoal.size+1 )
                #print('theta_plot from {0} to {1}'.format(theta_plot[0], theta_plot[-1]))
                #print('beta_plot from {0} to {1}'.format(beta_plot[0], beta_plot[-1]))
                im = ax.pcolormesh( theta_plot, beta_plot, zs, vmin = vmin, vmax = vmax, cmap = cmap )
                ax.set_yscale( 'log' )
            else:
                dbeta  = betagoal[1]  - betagoal[0]
                im = ax.imshow( zs, aspect='auto', origin='lower', vmin = vmin, vmax = vmax, cmap = cmap, \
                                extent = [thetagoal[0] - dtheta/2., thetagoal[-1] + dtheta/2., \
                                betagoal[0] - dbeta/2., betagoal[-1] + dbeta/2.] )
            
            
        
            # Adds contour, if requested
            if contours and plotvalue != 'evpa':
                levels = gen_contour_levels( vmin, vmax, min_contours = 4 )
                contour_color = [ 'w', ]*len(levels)
                if cmap == 'RdBu':
                    #print(levels)
                    contour_color[ levels.index(0.0) ] = 'lightgray'
                _cs2 = ax.contour( thetagrid, betagrid, zs, levels=levels, origin='lower', colors=contour_color )
            
            # If making contours for evpa plot, central contour will need to be darker
            elif contours:
                levels_degrees = [ 30, 60, 90, 120, 150 ]
                levels = [ float(x) * pi / 180. for x in levels_degrees ]
                _cs2 = ax.contour( thetagrid, betagrid, zs, levels=levels, origin='lower', \
                    colors=['w','w','lightgray','w','w'] )
            
            # Axis limits
            ax.set_xlim( self.thetas.min(), self.thetas.max() )
            ax.set_ylim( self.betas[0], plotbetamax )
            
            # Axis labels; x-axis label depends on theta units
            if self.units in ['degrees','deg','d']:
                ax.set_xlabel(r'$\theta$ [$^{\circ}$]')
            else:
                ax.set_xlabel(r'$\theta$ [radians]')
            ax.set_ylabel(r'Total $\tau$')
            
            # Makes colorbar; will have ticks at overplotted contour lines, if contours requested
            if interp is not None:
                
                # Makes just the colorbar with correct ticks
                if plotvalue == 'evpa':
                    levels_degrees = [ 0, 30, 60, 90, 120, 150, 180 ]
                    cbar = fig.colorbar( im, ax=ax, ticks = [ float(x)*pi/180. for x in levels_degrees ] )
                    tick_labels = ['0', '', '', r'$\pi$/2', '', '', r'$\pi$']
                    cbar.ax.set_yticklabels( tick_labels )
                    if contours:
                        cbar.add_lines( _cs2 )
                    
                elif contours:
                    cbar = fig.colorbar( im, ax=ax, ticks = levels )
                    cbar.add_lines( _cs2 )
                
                else:
                    cbar = fig.colorbar( im, ax=ax )
                    
            
            # If no interpolation, can only make contour plot, so just labels contours on figure, no colorbar
            else:
                if plotvalue == 'evpa':
                    mk_clabel = lambda crad : str( round( crad * 180. / pi ) )
                    ax.clabel(_cs2, fontsize=9, inline=1, fmt=mk_clabel, colors='k' )
                    cbar = None
                else:
                    ax.clabel(_cs2, fontsize=9, inline=1, fmt='%.1e', colors='k' )
                    cbar = None
            
            # Converts colorbar ticks to scientific notation if they're small; won't affect evpa plots
            if cbar is not None and vmax <= 1e-2:
                cbar.ax.ticklabel_format( axis='y', style = 'sci', scilimits = (0,0) )
            
            # Determine plot title; depends on frequency with respect to line center
            if isinstance(freqoff,int) and freqoff == 0:
                freqtitle = 'Line Center'
            elif freqoff is None:
                freqtitle = 'Peak'
            elif isinstance(freqoff,int):
                # Gets frequency offset in ANGULAR freq (s^-1)
                dfreq = self.omegabar[ jcenter + freqoff ] - self.omegabar[jcenter]
            
                 # If frequency conversion to MHz is requested, converts and generates freq_string label
                if convert_freq:
            
                    # Converts from angular frequency to frequency & Creates label
                    dfreq = dfreq / (2.*pi)
                    if dfreq < 1000.0:
                        freqtitle = '{0} Hz from Line Center'.format( round(dfreq,0) )
                    elif dfreq >= 1e3 and dfreq < 1e6:
                        freqtitle = '{0} kHz from Line Center'.format( round(dfreq*1e-3,0) )
                    elif dfreq >= 1e6 and dfreq < 1e9:
                        freqtitle = '{0} MHz from Line Center'.format( round(dfreq*1e-6,0) )
                    elif dfreq >= 1e9:
                        freqtitle = '{0} GHz from Line Center'.format( round(dfreq*1e-9,0) )
        
                # If no frequency conversion requested, makes frequency label
                else:
                    freqtitle = r'$\varpi =$ {0:.2e}'.format(dfreq) + r' s$^{-1}$ from Line Center'
            else:
                # Gets frequency offset in ANGULAR freq (s^-1)
                dfreq = self.omegabar[ jcenter + np.max(freqoff) ] - self.omegabar[ jcenter + np.min(freqoff) ]
                midfreq = ( self.omegabar[ jcenter + np.max(freqoff) + self.k ] + self.omegabar[ jcenter + np.min(freqoff) + self.k ] ) / 2.
            
                 # If frequency conversion to MHz is requested, converts and generates freq_string label
                if convert_freq:
            
                    # Converts from angular frequency to frequency & Creates label
                    dfreq = dfreq / (2.*pi)
                    midfreq = midfreq / (2.*pi)
                    if abs(midfreq) < 1e-7:
                        freqtitle = 'at Line Center'
                    elif midfreq < 1000.0:
                        freqtitle = '{0} Hz from Line Center'.format( round(midfreq,0) )
                    elif midfreq >= 1e3 and midfreq < 1e6:
                        freqtitle = '{0} kHz from Line Center'.format( round(midfreq*1e-3,0) )
                    elif midfreq >= 1e6 and midfreq < 1e9:
                        freqtitle = '{0} MHz from Line Center'.format( round(midfreq*1e-6,0) )
                    elif midfreq >= 1e9:
                        freqtitle = '{0} GHz from Line Center'.format( round(midfreq*1e-9,0) )
                    
                    if dfreq < 1000.0:
                        freqtitle += ' ({0} Hz wide)'.format( round(dfreq,0) )
                    elif dfreq >= 1e3 and dfreq < 1e6:
                        freqtitle += ' ({0} kHz wide)'.format( round(dfreq*1e-3,0) )
                    elif dfreq >= 1e6 and dfreq < 1e9:
                        freqtitle += ' ({0} MHz wide)'.format( round(dfreq*1e-6,0) )
                    elif dfreq >= 1e9:
                        freqtitle += ' ({0} GHz wide)'.format( round(dfreq*1e-9,0) )
        
                # If no frequency conversion requested, makes frequency label
                else:
                    freqtitle = r'$\varpi =$ {0:.2e}'.format(midfreq) + r' s$^{-1}$ from Line Center (' + \
                                '{0:.2e}'.format(dfreq) + r' s$^{-1}$ wide)'
            
            # Combines and adds plot title
            if subtitle is None:
                P.title( fig_title + r' at Cloud End, ' + freqtitle + '\n' )
            else:
                P.title( fig_title + r' at Cloud End, ' + freqtitle + '\n' + subtitle )
        
            # Sets plot label, if requested.
            xmin, xmax = ax.get_xlim()
            ymin, ymax = ax.get_ylim()
            if label is not None:
                margin_size = 0.02
                if tau_scale == 'linear':
                    ytext = ymin + (ymax-ymin)*margin_size
                else:
                    ytext = ymin * 10.**( margin_size * log10(ymax/ymin) )
                if label_loc == 'left':
                    ax.text( xmin + (xmax-xmin)*margin_size, ytext, label, ha='left', va='bottom', fontsize='large')
                elif label_loc == 'right':
                    ax.text( xmin + (xmax-xmin)*(1.-margin_size),ytext, label, ha='right', va='bottom', fontsize='large')
            
            # Saves figure if requested
            if figname is not None:
                try:
                    P.savefig( figname )
                    if verbose:
                        print('Saved figure to {0}.'.format(figname))
                except:
                    print('Unable to save figure to {0}'.format(figname))
    
            # Finally, shows the plot, if requested
            if show:
                P.show()
            else:
                P.close()
    
    def plot_mlmc( self, freqoff, beta = None, label = None, label_loc = 'left', legend_cols = 1, \
                        figname = None, show = True ):
        """
        Plots ml (top) and mc (bottom) vs. cos(theta) at some offset frequency from the line center 
        (freqoff) for a selection of optical depths (beta) in two vertical subplots.
        
        Intended to be run *after* stokes at a given point in cloud have been calculated or read in for a range  
        of beta values with cloud_end_stokes or read_cloud_end_stokes method, respectively.
        
        Required Parameters:
            
            freqoff         Integer
                                Offset index with respect to the central frequency to be plotted. Note: Calling 
                                with freqoff = 0 will likely result in division by zero error. For best results, 
                                supply non-zero values.
            
        Optional Parameters:
            
            beta            None, Float, or List of Floats 
                                [ Default = None ]
                                The values or values of total optical depth to be plotted. If None, plots all
                                values of beta in self.betas object attribute
                        
            label          None or String
                                [ Default = None ]
                                Text to label inside plot.
                        
            label_loc      String: 'left' or 'right'
                                [ Default = 'left' ]
                                The corner of the upper (ml) plot in which the label (if provided) will be 
                                placed.
                                Will probably want 'left' for lower optical depths and 'right' for higher optical
                                depths.
                                
            legend_cols     Integer
                                [ Default = 1 ]
                                Number of columns in the legend.
                                
            figname         None or String
                                [ Default = None ]
                                If a string is provided, figure will be saved with the provided file path/name. 
                                Note: this is the path from the working directory, NOT within the outpath of 
                                the object. 
                                If None, figure will be shown but not saved.
            
            show            Boolean
                                [ Default = True ]
                                Whether to show the figure or just close after saving (if figname provided).
                                Note: If this is set to False, you must set figname to be a string to which
                                the resulting figure will be saved; otherwise, the plot will disappear unseen.
        """
        #### First, checks values ####
        method_name = 'MASER_V_THETA.PLOT_MLMC'
        
        # Makes sure that, if show is False, a figname has been specified
        if show is False and figname is None:
            err_msg = "{0}: Setting show = False without specifying a file name for the plot will result in no\n".format(method_name) + \
                      " "*(12+len(method_name)+2) + \
                      "figure produced. Please either set show = True or provide a figname for the plot."
            raise ValueError(err_msg)
        
        # Checks that label_loc is one of the valid options and converts to lower case
        label_loc = label_loc.lower()
        if label is not None and label_loc not in [ 'left', 'right', 'upperleft', 'upperright', 'lowerleft', 'lowerright' ]:
            err_msg = "{0}: Accepted values for label_loc are:\n".format(method_name) + \
                      " "*(12+len(method_name)+2) + \
                      "'left', 'right', 'upperleft', 'upperright', 'lowerleft', 'lowerright'."
            raise ValueError(err_msg)
        
            
        
        # Makes template of error message for attribute checks
        attr_missing_msg1 = method_name + ': Object attribute {0} does not exist.'
        attr_missing_msg2 = method_name + ': Object attribute {0} does not exist for maser object with theta = {1} {2}.'
        attr_shape_msg    = method_name + ': Shape of object attribute {0} for maser object with theta = {1} {2}\n' + \
                        ' '*(12+len(method_name)+2) + 'is not consistent with attributes betas, omegabar, and k.\n' + \
                        ' '*(12+len(method_name)+2) + 'Attribute {0} should be NumPy array of shape ( {3}, {4} ).'
        
        # Iterates through required keywords to make sure the attributes exist; checks top level object first
        for req_attr in ['tau_idx', 'betas']:
            if req_attr not in self.__dict__.keys():
                raise AttributeError( attr_missing_msg1.format(req_attr) )
            
        # Since betas attribute must exist if we made it here, figures out the expected dimensions of the attribute 
        #   arrays
        Nbetas = self.betas.size
        Nfreq  = self.omegabar.size - 2 * self.k
        
        # Then checks maser objects in masers dictionary
        required_attributes = [ 'stacked_stoki', 'stacked_stokq', 'stacked_stoku', 'stacked_stokv', 'stacked_mc', \
                                'stacked_ml', 'stacked_evpa', 'tau_idx' ]
        for theta in self.thetas:
            
            for req_att in required_attributes:
                if req_att not in self.masers[theta].__dict__.keys():
                    raise AttributeError( attr_missing_msg2.format(req_att, theta, self.units) )
                
                # If it does exist and it's not tau_idx, makes sure that the array shape is correct
                elif req_att != 'tau_idx':
                    if self.masers[theta].__dict__[req_att].shape != ( Nbetas, Nfreq ):
                        raise ValueError( attr_shape_msg.format(req_att, theta, self.units, Nbetas, Nfreq) )
        
        
        
        
        #### Does some processing on requested beta value ####
        
        # If none is provided, assume all beta values in betas attribute are desired
        if beta is None:
            beta = list( self.betas )
            beta_idxs = list( np.arange( len(beta) ) )
        else:
        
            # If beta provided is single value, not list, makes it into len-1 list
            if isinstance( beta, float ) or isinstance( beta, int ):
                beta = [ float(beta) ]
            
            # Determines indices for each beta value in betas object attribute
            beta_idxs = []
            for bval in beta:
                if float(bval) in self.betas:
                    beta_idxs.append( np.where( self.betas == float(bval) )[0][0] )
                else:
                    err_msg = '{0}: Requested beta value, {1}, not in betas object attribute.\n'.format(method_name, bval) + \
                              ' '*(12+len(method_name)+2) + \
                              'Please make sure that cloud_end_stokes attributes have been generated or read for\n' + \
                              ' '*(12+len(method_name)+2) + \
                              '    the desired beta values before calling this method.'
                    raise ValueError(err_msg)
        
        
        
        
        #### Determine the colors and markers ####
        
        if len( beta ) <= 7:
            color_list  = color_sets[ 7][:len(beta)]
            marker_list = marker_sets[7][:len(beta)]
            fill_list = [ 'full', ] * len(beta)
        elif len(beta) in [8,9]:
            color_list  = color_sets[ len(beta)]
            marker_list = marker_sets[len(beta)]
            fill_list = [ 'full', ] * len(beta)
        else:
            color_list  = list( islice( cycle( color_sets[ 8] ), len(beta) ))
            marker_list = list( islice( cycle( marker_sets[9] ), len(beta) ))
            fill_template = [ 'full', ]*8
            fill_template.extend( ['none',]*8 )
            fill_list   = list( islice( cycle( fill_template ), len(beta) ))
        
        
        
        
        #### Determine the frequency index ####
        
        # Makes sure that all maser objects in masers dictionary have same k value
        ks_for_theta = np.unique( np.array([ self.masers[ theta ].k for theta in self.thetas ]) )
        if ks_for_theta.size > 1:
            err_msg = '{0}: Maser objects in masers dictionary must all have same value of k.\n'.format(method_name) + \
                      ' '*(12+len(method_name)+2) + '({0} values found.)'.format( ks_for_theta.size )
            raise ValueError( err_msg )
        
        # Checks top-level object k value to make sure it's consistent with these
        if self.k not in ks_for_theta:
            err_msg = method_name + ': Maser_v_theta object must have the same value of k as objects in masers dictionary.'
            raise ValueError( err_msg )
        
        # Actually sets aside index of line center frequency
        jcenter = int( Nfreq / 2 )
        
        
        
        
        #### Actually plots ####
        
        # Calculates cos theta, which is used for the x-axis
        if self.units in ['degrees', 'deg', 'd']:
            costheta = np.cos( self.thetas * pi / 180. )
        else:
            costheta = np.cos( self.thetas )
        
        # Creates figure
        fig, ax = P.subplots(nrows=2, ncols=1, sharex=True, figsize = (5.5,4.5))
        fig.subplots_adjust( hspace=0, left=0.15,bottom=0.13,right=0.95,top=0.91 )
        
        # Begins iterating through the number of optical depths specified for plotting
        for i, bval in enumerate(beta):
            
            # Gets the index that corresponds to this total optical depth in the stacked arrays
            beta_idx = beta_idxs[i]
            
            # Makes the lists of line center ml and mc values to plot
            plot_ml = [ self.masers[theta].stacked_ml[ beta_idx , jcenter + freqoff ] for theta in self.thetas ]
            plot_mc = [ self.masers[theta].stacked_mc[ beta_idx , jcenter + freqoff ] for theta in self.thetas ]
            
            # Actually plots with corresponding color/marker/fill
            ax[0].plot( costheta, plot_ml, marker = marker_list[i], \
                                                color = color_list[i], fillstyle = fill_list[i] )
            ax[1].plot( costheta, plot_mc, marker = marker_list[i], \
                                                color = color_list[i], fillstyle = fill_list[i], label=bval )
        
        
        
        
        
        #### Figure axes and labels ####
        
        # X-axis is cos(theta) so no units
        P.xlim( 0, 1 )
        ax[1].set_xlabel(r'$\cos \theta$')
            
        # Y-axis labels for both plots, making sure there's enough room on left hand side
        ax[0].set_ylabel(r'$m_l$')
        ax[1].set_ylabel(r'$m_c$')
        ax[1].set_xlabel(r'$\cos \theta$')
        P.subplots_adjust(left=0.15)
        
        # Use scientific notation for y-axis of both subplots, if small
        for i in range(len(ax)):
            ymin, ymax = ax[i].get_ylim()
            if ymax <= 1e-2:
                format_label_string_with_exponent( fig, ax[i], axis='y' )
        
        # Make the legend
        ax[1].legend(fontsize='small', ncol=legend_cols)
    
        # Makes frequency label
        d_angfreq = self.omegabar[ jcenter + freqoff ] - self.omegabar[jcenter]
        d_freq_Hz = d_angfreq / (2.*pi)
        if d_freq_Hz >= 0.0:
            freqsign = '+'
        else:
            freqsign = '-'
        if abs(d_freq_Hz) < 1000.0:
            freqlabel = '{0}{1} Hz'.format( freqsign, round(abs(d_freq_Hz)) )
        elif abs(d_freq_Hz) >= 1e3 and abs(dfreq) < 1e6:
            freqlabel = '{0}{1} kHz'.format( freqsign, round(abs(d_freq_Hz)*1e-3) )
        elif abs(d_freq_Hz) >= 1e6 and abs(dfreq) < 1e9:
            freqlabel = '{0}{1} MHz'.format( freqsign, round(abs(d_freq_Hz)*1e-6) )
        elif abs(d_freq_Hz) >= 1e9:
            freqlabel = '{0}{1} GHz'.format( freqsign, round(abs(d_freq_Hz)*1e-9) )
        
        # Adds freq to label, if provided; if not, sets label just as frequency
        if label is not None:
            label = freqlabel + '\n' + label
        else:
            label = freqlabel
    
        # Sets plot label, if requested.
        ymin, ymax = ax[0].get_ylim()
        if label_loc.lower() == 'left':
            ax[0].text( 0.02, ymax - (ymax -ymin )*0.05, label, ha='left', va='top', fontsize='large')
        elif label_loc.lower() == 'right':
            ax[0].text( 0.98, ymax - (ymax -ymin )*0.05, label, ha='right', va='top', fontsize='large')
        
        
        
        
        #### Saves/Shows Figure ####
        
        # Saves figure if requested
        if figname is not None:
            try:
                fig.savefig( figname )
            except:
                print('Unable to save figure to {0}'.format(figname))
    
        # Finally, shows the plot, if requested
        if show:
            P.show()
        else:
            P.close()
        
    def plot_R( self, R_beta_theta, norm = False, aslog = False, betamax = None, plotbetamax = None, \
                        interp = 'cubic', fig_title = None, figname = None, show = True, verbose = True ):
        """
        Plots provided stimulated emission rate, R, vs. theta (x-axis) and total optical depth (y-axis).
        
        R plotted may be scaled by gOmega (the total Zeeman splitting rate) or Gamma (the loss rate, 
        must be provided) or plotted on its own. Any of these may be optionally plotted on log scale.
        
        Required Parameters:
            
            R_beta_theta    2D NumPy Array
                                The stimulated emission rate, in inverse seconds, at the cloud end.
                                2-dimensional array with shape ( number_of_beta, number_of_theta ).
                                Calculated R in each dimension should correspond to the object 
                                attributes, betas and thetas.
            
        Optional Parameters:
            
            norm            False, String ('gOmega'), or Float/Integer
                                [ Default = False ]
                                Indicates any normalization that occurs to R before plotting. 
                                If False, no normalization is done.
                                If 'gOmega', plots R / gOmega, where gOmega is the full width of the
                                Zeeman splitting (across all substates), calculated as 
                                2*k*omegabar_bin_width, and converted to frequency.
                                If Float or Integer, plots R / Gamma, where Gamma is the loss rate,
                                and assumes that the value provided for norm is the loss rate, 
                                Gamma, in inverse seconds.
            
            aslog           Boolean True/False
                                [ Default = False ]
                                If True, will plot the base-10 log of R (normalized first by any 
                                value indicated with keyword, norm).
            
            betamax         None or Float 
                                [ Default = None ]
                                Maximum value of beta to show data for in the plot. If None, plots 
                                all available data.
                                
            plotbetamax     Float or None
                                [ Default = None ]
                                Y-limit (optical depth) shown on the plot axes. If None, will be the 
                                same as betamax. (Only useful if you want to set the y-limit used by
                                the figure to be the same as other figures despite not having beta up 
                                to that value for this parameter set.)
                                
            interp          String
                                [ Default = 'cubic' ]
                                Type of interpolation to use for image re-gridding. Default is 'cubic'. Other 
                                options are 'linear' and 'nearest'.
                                
            fig_title       None or String 
                                [ Default = None ]
                                If not None, provided string will be added as figure title.
                                
            figname         None or String
                                [ Default = None ]
                                If a string is provided, figure will be saved with the provided file path/name. 
                                Note: this is the path from the working directory, NOT within the outpath of 
                                the object. 
                                If None, figure will be shown but not saved.
            
            show            Boolean
                                [ Default = True ]
                                Whether to show the figure or just close after saving (if figname provided).
                                Note: If this is set to False, you must set figname to be a string to which
                                the resulting figure will be saved; otherwise, the plot will disappear unseen.
                                
            verbose         Boolean
                                [ Default = True ]
                                Whether to print feedback to terminal at various stages of the process.
        """
        
        method_name = 'MASER_V_THETA.PLOT_R'
        
        
        
        
        
        
        
        #### Processing defaults for betamax and plotbetamax ####
        
        # Finds index of maximum beta present for all ml arrays
        if betamax is not None:
        
            # Finds index of betamax in betas array
            if betamax in self.betas:
                ibmax = np.where( self.betas == betamax )[0][0]
                Nbetas = ibmax + 1
            else:
                err_msg = method_name + ": Requested beta value, {0}, not in betas attribute array.\n".format(betamax) 
                raise ValueError(err_msg)
        
        # If using default betamax, just uses last one with stokes for all theta values present
        else:
            Nbetas = self.betas.size
            ibmax = Nbetas - 1
            betamax = self.betas[ibmax]
        
        # Sets default plotbetamax, if not set
        if plotbetamax is None:
            plotbetamax = betamax
        
        
        
        
        #### First, checks values ####
        
        # Makes sure that, if show is False, a figname has been specified
        if show is False and figname is None:
            err_msg = "{0}: Setting show = False without specifying a file name for the plot will result in no\n".format(method_name) + \
                      " "*(12+len(method_name)+2) + \
                      "figure produced. Please either set show = True or provide a figname for the plot."
            raise ValueError(err_msg)
        
        # Checks if betas attribute exists; thetas must unless deleted since it's created by the init
        if 'betas' not in self.__dict__.keys():
            attr_missing_msg  = method_name + ': Object attribute {0} does not exist.'
            raise AttributeError( attr_missing_msg.format(req_attr) )
            
        # Since betas attribute must exist if we made it here, figures out the expected dimensions of the 
        #    R_beta_theta array
        Nthetas = self.thetas.size
        Nbetas  = self.betas.size
        
        # Checks that the R_beta_theta is a Numpy Array
        if not isinstance( R_beta_theta, np.ndarray ):
            R_type_msg = method_name + ': R_beta_theta must be a NumPy array.'
            raise TypeError( R_type_msg )
        
        # If it is a numpy array, makes sure it's 2-dimensional
        elif R_beta_theta.ndim != 2:
            R_type_msg = method_name + ': R_beta_theta must be a 2-dimensional NumPy Array. (Current dimensions: {0}).'
            raise ValueError( R_type_msg.format( R_beta_theta.ndim ) )
        
        # If it is 2-dimensional, checks the axis sizes, starting with the beta axis
        elif R_beta_theta.shape[0] != Nbetas:
            R_shape_beta_msg  = method_name + ': Shape of R_beta_theta is not consistent with betas object attribute.\n' + \
                                ' '*(12+len(method_name)+2) + \
                                'R_beta_theta should be NumPy array of shape ( {0}, {1} ). (Current shape ( {2}, {3} ).)'
            raise ValueError( R_shape_beta_msg.format( Nbetas, Nthetas, *R_beta_theta.shape ) )
        
        # then checks theta axis
        elif R_beta_theta.shape[1] != Nthetas:
            R_shape_theta_msg = method_name + ': Shape of R_beta_theta is not consistent with thetas object attribute.\n' + \
                                ' '*(12+len(method_name)+2) + \
                                'R_beta_theta should be NumPy array of shape ( {0}, {1} ). (Current shape ( {2}, {3} ).)'
            raise ValueError( R_shape_theta_msg.format(  Nbetas, Nthetas,*R_beta_theta.shape ) )
        
        
        # Checks that value provided for norm is accepted
        # First, assumes that if None, they meant False
        if norm is None:
            norm = False
        # If a string is provided, checks if it's gomega and makes lower case (not case sensitive)
        elif isinstance( norm, str ):
            if norm.lower() == 'gomega':
                norm = norm.lower()
            # If it isn't tries to convert to a float
            else:
                try:
                    norm = float( norm )
                except:
                    norm_string_msg = method_name + ': String provided for norm not recognized.\n' + \
                                ' '*(12+len(method_name)+2) + \
                                "Accepted values are False (Boolean), 'gOmega' (string), or a Float or Integer."
                    raise ValueError( norm_string_msg )
        # Otherwise, if not False, makes sure it's a float
        elif norm:
            norm = float(norm)
        
        
        
        
        
        
        
        
        
        
        #### Applies Normalization ####
        
        # First, does it if there's no normalization
        if not norm:
            
            # Array to plot is just R_beta_theta
            temparray = R_beta_theta
            
            # Sets aside the name of what we're plotting for the title and its units
            plotvalue = 'R'
            plotunits = r's$^{-1}$'
            
        
        # Does the same if we're normalizing by gOmega
        elif isinstance( norm, str ):
            
            # Calculates gOmega and converts from angular frequency to frequency
            gOmega = float(self.k) * float( self.omegabar[1]-self.omegabar[0] )  / pi 
            
            # Array to plot is R_beta_theta divided by that value
            temparray = R_beta_theta / gOmega
            
            # Sets aside the name of what we're plotting for the title and its units
            plotvalue = r'R/g$\Omega$'
            plotunits = None
        
        
        # Finally, if a value is provided for norm, assume's it's Gamma in inverse seconds
        else:
            
            # Array to plot is R_beta_theta divided by that value
            temparray = R_beta_theta / norm
            
            # Sets aside the name of what we're plotting for the title and its units
            plotvalue = r'R/$\Gamma$'
            plotunits = None
            
        
        
        
        
        
        
        
        
        #### Applies log scaling, if requested ####
        
        if aslog:
            
            # Takes the base-10 log of the array to plot
            temparray = np.log10( temparray )
            
            # Updates the plotted value name
            plotvalue = r'log(' + plotvalue + r')'
            
            # Updates the units, if any
            if plotunits is not None:
                plotunits = r'log(' + plotunits + r')'
        
        
        
        
        
        
        
        
            
        
        
        
        
        
        #### Regridding array for smooth distribution of theta and beta solutions ####
        
        if temparray.size != 0:
            
            if verbose:
                print('Regridding data...')
            
            # Ravels temparray to prepare for regridding
            # Before ravel, has shape (beta, theta)
            temparray = np.ravel( temparray )
        
            # Creates grid of existing (theta, beta) points
            # Resulting arrays have shape ( beta, theta ) when meshgrid of (theta, beta)
            thetapts, betapts = np.meshgrid( self.thetas, self.betas[:ibmax+1] )
            thetapts = np.ravel( thetapts )
            betapts  = np.ravel( betapts )
            points   = np.vstack(( thetapts, betapts )).T
            
            # Creates grid of desired theta and beta values and regrids
            #   Again, thetagrid and betagrid have shape ( 1001, 36 )
            thetagoal = np.linspace( self.thetas.min(), self.thetas.max(), num=36 )
            betagoal  = np.linspace( self.betas[0], betamax, 1001)
            thetagrid, betagrid = np.meshgrid( thetagoal, betagoal )
            
            # Sets aside resolution of each for later use
            dtheta = thetagoal[1] - thetagoal[0]
            dbeta  = betagoal[1]  - betagoal[0]
            
            # Re-grids data array with desired interpolation
            # Resulting zs has shape ( Nthetagoal, Nbetagoal ), like thetagrid and betagrid
            zs = griddata( points, temparray, (thetagrid, betagrid), method=interp)
            
            
            
            
        
        
        
            #### Actually plotting ####
            
            # Color map
            cmap = 'viridis'
            
            # Clears any existing figures and makes plot
            P.close()
            P.imshow( zs, aspect='auto', origin='lower', cmap = cmap, \
                      extent = [self.thetas.min() - dtheta/2., self.thetas.max() + dtheta/2., \
                      self.betas[0] - dbeta/2., betamax + dbeta/2.] )
            
            # Axis limits
            P.xlim( self.thetas.min(), self.thetas.max() )
            P.ylim( self.betas[0], plotbetamax )
            
            # Axis labels; x-axis label depends on theta units
            if self.units in ['degrees','deg','d']:
                P.xlabel(r'$\theta$ [$^{\circ}$]')
            else:
                P.xlabel(r'$\theta$ [radians]')
            P.ylabel(r'Total $\tau$')
            
            # Colorbar
            cbar = P.colorbar()
            if np.nanmax(zs) <= 1e-2:
                cbar.ax.ticklabel_format( axis='y', style = 'sci', scilimits = (0,0) )
            
            # Combines and sets as colorbar label
            if plotunits is not None:
                unit_str = ' [ ' + plotunits + ' ]'
            else:
                unit_str = ''
            cbar.set_label( plotvalue + unit_str )
            
            # If plot title requested, sets
            if fig_title is not None:
                P.title( fig_title )
        
            # Saves figure if requested
            if figname is not None:
                try:
                    P.savefig( figname )
                    if verbose:
                        print('Saved figure to {0}.'.format(figname))
                except:
                    print('Unable to save figure to {0}'.format(figname))
    
            # Finally, shows the plot, if requested
            if show:
                P.show()
            else:
                P.close()
    
    def plot_theta_logR( self, plotvalue,  R_beta_theta, freqoff = 0, betamax = None, ylims = None, contours = False, \
                        convert_freq = True, interp = 'cubic', subtitle = None, figname = None, show = True, verbose = True ):
        """
        Plots desired value at some offset from line center vs. theta (x-axis) and log(R/gOmega) (y-axis).
        
        Can be used to plot mc, ml, evpa, stoki, stokq, stoku, stokv, fracq (stokq/stoki), or fracu (stoku/stoki).
        
        Intended to be run *after* stokes at a given point in cloud have been read in for a range of beta values
        with cloud_end_stokes method AND using R_beta_theta array calculated with calc_R method.
        
        Required Parameters:
            
            plotvalue       String
                                What to plot. Options are 'mc', 'ml', 'evpa', 'stoki', 'stokq', 'stoku', 'stokv', 
                                'fracq' (for stokq/stoki), 'fracu' for (stoku/stoki), 'quv' for sqrt(q^2+u^2)/i-v/i, 
                                'mlmc' for (ml-mc), or 'vmetric' for ( Vmax - Vmin ) / Imax.
                                Note: 'vmetric' plotvalue only available for freqoff = None. 
            
            R_beta_theta    2D NumPy Array
                                The stimulated emission rate, in inverse seconds, at the cloud end. 2-dimensional 
                                array with shape ( number_of_beta, number_of_theta ). Calculated R in each 
                                dimension should correspond to the object attributes, betas and thetas.
            
        Optional Parameters:
            
            freqoff         Integer, list of Integers, or None
                                [ Default = 0 ]
                                If a single integer, value gives the offset index (with respect to the central  
                                frequency in omegabar) to be plotted.
                                If a list of integers, individual values should be the same as in the case of a 
                                single integer, but plotted output will be summed across those wavelength bins.
                                If None, calculates the desired plotvalue from the peak stokes values across 
                                angular frequency for each theta and log(R/gOmega). 
                                NOTE: None is NOT the same as 0!!!
            
            betamax         None or Float 
                                [ Default = None ]
                                Maximum value of beta to show data for in the plot. If None, plots all available 
                                data.
                                
            ylims           Length-2 tuple/List or None
                                [ Default = None ]
                                The y-axis (log(R/gOmega)) limits (ymin, ymax) for the plot. If None, uses
                                matplotlib default based on data.
            
            contours        Boolean
                                [ Default = False ]
                                Whether (True) or not (False) to overplot contours on the image.
                        
            convert_freq    Boolean 
                                [ Default = True ]
                                Whether to convert omegabar from angular frequency (s^-1) to frequency (MHz) 
                                (if True) or not (if False).
                                
            interp          String
                                [ Default = 'cubic' ]
                                Type of interpolation to use for image re-gridding. Default is 'cubic'. Other 
                                options are 'linear' and 'nearest'. 
                                Note: 'nearest' will not properly cut off interpolation past valid range of 
                                log(R/gOmega) values. Not recommended.
                                
            subtitle        None or String 
                                [ Default = None ]
                                If not None, provided string will be added to title as a second line. Intended 
                                to be used to indicate faraday polarization values used if not 0.
                                
            figname         None or String
                                [ Default = None ]
                                If a string is provided, figure will be saved with the provided file path/name. 
                                Note: this is the path from the working directory, NOT within the outpath of 
                                the object. 
                                If None, figure will be shown but not saved.
            
            show            Boolean
                                [ Default = True ]
                                Whether to show the figure or just close after saving (if figname provided).
                                Note: If this is set to False, you must set figname to be a string to which
                                the resulting figure will be saved; otherwise, the plot will disappear unseen.
                                
            verbose         Boolean
                                [ Default = True ]
                                Whether to print feedback to terminal at various stages of the process.
        """
        
        method_name = 'MASER_V_THETA.PLOT_THETA_LOGR'
        
        
        
        
        #### Processing default for betamax ####
        
        # Finds index of maximum beta present for all ml arrays
        if betamax is not None:
        
            # Finds index of betamax in betas array
            if betamax in self.betas:
                ibmax = np.where( self.betas == betamax )[0][0]
                Nbetas = ibmax + 1
            else:
                err_msg = method_name + ": Requested beta value, {0}, not in betas attribute array.\n".format(betamax) 
                raise ValueError(err_msg)
        
        # If using default betamax, just uses last one with stokes for all theta values present
        elif betamax is None:
            Nbetas = self.betas.size
            ibmax = Nbetas - 1
            betamax = self.betas[ibmax]
            
            
            
            
        #### First, checks values ####
        
        #### First, checks values ####
        
        # Makes sure that, if show is False, a figname has been specified
        if show is False and figname is None:
            err_msg = "{0}: Setting show = False without specifying a file name for the plot will result in no\n".format(method_name) + \
                      " "*(12+len(method_name)+2) + \
                      "figure produced. Please either set show = True or provide a figname for the plot."
            raise ValueError(err_msg)
        
        # Makes template of error message for attribute checks
        attr_missing_msg1 =  method_name + ': Object attribute {0} does not exist.'
        attr_missing_msg2 =  method_name + ': Object attribute {0} does not exist for maser object with theta = {1} {2}.'
        attr_ndim_msg     =  method_name + ': Object attribute {0} for maser object with theta = {1} {2} must be\n' + \
                     ' '*(12+len(method_name)+2) + '2-dimensional. (Current number of dimensions = {3}).'
        attr_dim0_msg     =  method_name + ': Shape of object attribute {0} for maser object with theta = {1} {2}\n' + \
                     ' '*(12+len(method_name)+2) + 'is not consistent with attributes omegabar and k.\n' + \
                     ' '*(12+len(method_name)+2) + 'Should be 2D NumPy array with {3} values along 0-axis (currently {4}).'
        
        # Iterates through required keywords to make sure the attributes exist; checks top level object first
        for req_attr in ['tau_idx', 'betas']:
            if req_attr not in self.__dict__.keys():
                raise AttributeError( attr_missing_msg1.format(req_attr) )
            
        # Since betas attribute must exist if we made it here, figures out the expected dimensions of the attribute 
        #   arrays
        Nfreq  = self.omegabar.size - 2 * self.k
        Nthetas = self.thetas.size
        
        # Then checks maser objects in masers dictionary
        required_attributes = [ 'stacked_stoki', 'stacked_stokq', 'stacked_stoku', 'stacked_stokv', 'stacked_mc', \
                                'stacked_ml', 'stacked_evpa', 'tau_idx' ]
        for req_att in required_attributes:
            for theta in self.thetas:
                
                # Checks if the attribute exists
                if req_att not in self.masers[theta].__dict__.keys():
                    raise AttributeError( attr_missing_msg2.format(req_att, theta, self.units) )
                
                # For those that are arrays, check their dimensions and freq values
                if req_att != 'tau_idx':
                
                    # Checks that the attribute is a 2d array
                    if self.masers[theta].__dict__[req_att].ndim != 2:
                        raise AttributeError( attr_ndim_msg.format(req_att, theta, self.units, self.masers[theta].__dict__[req_att].ndim ) )
                
                    # Checks number of values along 1st (frequency) axis
                    elif self.masers[theta].__dict__[req_att].shape[1] != Nfreq:
                        raise AttributeError( attr_dim0_msg.format(req_att, theta, self.units, Nfreq, self.masers[theta].__dict__[req_att].shape[0] ) )
            
            # Checks size of 0th (beta) axis of those attribute arrays for every theta value
            if req_att != 'tau_idx':
                Nbeta_per_theta = np.array([ self.masers[theta].__dict__[req_att].shape[0] for theta in self.thetas ])
            
                # If not every maser object has the same number of betas (and this hasn't been done for a previous 
                #   attribute), prints a warning and adjusts number of betas
                if np.unique( Nbeta_per_theta ).size != 1 and Nbeta_per_theta.min() != Nbetas:
                    warn_msg = method_name + ' WARNING: Optical depths in object attribute {0} not consistent across theta.\n' + \
                                ' '*(len(method_name)+10) + 'Highest value of optical depth present for all theta is {1}. ({2} values.)'
                    print( warn_msg.format( req_att, self.betas[ Nbeta_per_theta.min() - 1 ], Nbeta_per_theta.min() ))
                    Nbetas = Nbeta_per_theta.min()
        
                # If every maser object does have the same number of betas but its less than that expected from Nbetas, 
                #   prints a warning and adjusts number of betas
                elif  Nbeta_per_theta.min() != Nbetas:
                    warn_msg = method_name + ' WARNING: Optical depths in object attribute {0} not consistent with betas attribute.\n' + \
                                ' '*(len(method_name)+10) + 'Highest value of optical depth present for all theta is {1}. ({2} values.)'
                    print( warn_msg.format( req_att, self.betas[ Nbeta_per_theta.min() - 1 ], Nbeta_per_theta.min() ))
                    Nbetas = Nbeta_per_theta.min()
        
        # Makes sure that specified plotvalue is allowed:
        if plotvalue not in ['mc', 'ml', 'evpa', 'stoki', 'stokq', 'stoku', 'stokv', 'fracq', 'fracu', 'vmetric', 'quv', 'mlmc']:
            err_msg = method_name + ": plotvalue '{0}' not recognized.\n".format(plotvalue) + \
                        ' '*(12+len(method_name)+2) + "Allowed values are 'mc', 'ml', 'evpa', 'stoki', 'stokq',\n" + \
                        ' '*(12+len(method_name)+2) + "'stoku', 'stokv', 'fracq', or 'fracu'."
            raise ValueError(err_msg)
        
        # Checks that the R_beta_theta is a Numpy Array
        if not isinstance( R_beta_theta, np.ndarray ):
            R_type_msg = method_name + ': R_beta_theta must be a NumPy array.'
            raise TypeError( R_type_msg )
        
        # If it is a numpy array, makes sure it's 2-dimensional
        elif R_beta_theta.ndim != 2:
            R_type_msg = method_name + ': R_beta_theta must be a 2-dimensional NumPy Array. (Current dimensions: {0}).'
            raise ValueError( R_type_msg.format( R_beta_theta.ndim ) )
        
        # If it is 2-dimensional, checks the axis sizes, starting with the beta axis
        elif R_beta_theta.shape[0] != Nbetas:
            R_shape_beta_msg  = method_name + ': Shape of R_beta_theta is not consistent with betas object attribute.\n' + \
                                ' '*(12+len(method_name)+2) + \
                                'R_beta_theta should be NumPy array of shape ( {0}, {1} ). (Current shape ( {2}, {3} ).)'
            raise ValueError( R_shape_beta_msg.format( Nbetas, Nthetas, *R_beta_theta.shape ) )
        
        # then checks theta axis
        elif R_beta_theta.shape[1] != Nthetas:
            R_shape_theta_msg = method_name + ': Shape of R_beta_theta is not consistent with thetas object attribute.\n' + \
                                ' '*(12+len(method_name)+2) + \
                                'R_beta_theta should be NumPy array of shape ( {0}, {1} ). (Current shape ( {2}, {3} ).)'
            raise ValueError( R_shape_theta_msg.format(  Nbetas, Nthetas,*R_beta_theta.shape ) )
        
        # Checks format of provided ylims
        if ylims is not None:
            
            # If it's a list-like object, makes sure it's a list and checks length
            if isinstance( ylims, list ) or isinstance( ylims, tuple ) or isinstance( ylims, np.ndarray ):
                ylims = list( ylims )
                if len( ylims ) != 2:
                    err_msg = method_name + ': List provided for ylims must be length 2 ( ymin, ymax ). Current length: {0}'
                    raise ValueError( err_msg.format( len(ylims) ) )
            
            # If it's not a list, raises an error
            else:
                err_msg = method_name + ': Value provided for ylims must be either None or length-2 list/tuple/NumPy array.'
                raise ValueError( err_msg )
        
        
        
        
        
        
        
        
        
        #### Determine the frequency index ####
        
        # Makes sure that all maser objects in masers dictionary have same k value
        ks_for_theta = np.unique( np.array([ self.masers[ theta ].k for theta in self.thetas ]) )
        if ks_for_theta.size > 1:
            raise ValueError( method_name + ': Maser objects in masers dictionary must all have same value of k.' + \
                              ' ({0} values found.)'.format( ks_for_theta.size ) )
        
        # Checks top-level object k value to make sure it's consistent with these
        if self.k not in ks_for_theta:
            raise ValueError( method_name + ': Maser_v_theta object must have the same value of k as objects in masers dictionary.' )
        
        # Actually sets aside index of line center frequency
        jcenter = int( Nfreq / 2 )
            
        
        
        #### Determining which array to plot ####
        
        # Start with Stokes i
        if plotvalue == 'stoki':
            
            # Build array with plotable range
            for i,theta in enumerate(self.thetas):
                if freqoff is None:
                    thetaline = np.max( self.masers[theta].stacked_stoki[ : ibmax+1 , 2*self.k:-2*self.k ], axis=1 )
                elif isinstance(freqoff,int):
                    thetaline = self.masers[ theta ].stacked_stoki[ : ibmax+1 , jcenter + freqoff ]
                else:
                    thetaline = np.sum( self.masers[ theta ].stacked_stoki[ : ibmax+1 , jcenter + np.array(freqoff) ], axis=1 )
                thetaline = thetaline.reshape( thetaline.size, 1)
                if i != 0:
                    temparray = np.hstack(( temparray, thetaline ))
                else:
                    temparray = np.array( thetaline )
            
            # Sets plot title & colormap, while we're here
            fig_title = r'Stokes i'
            cmap = 'viridis'
        
        # Next, Stokes q
        elif plotvalue == 'stokq':
        
            # Build array with plotable range
            for i,theta in enumerate(self.thetas):
                if freqoff is None:
                    max_stoki = np.max( self.masers[theta].stacked_stoki[ : ibmax+1 , 2*self.k:-2*self.k ], axis=1 )
                    peak_idx = np.array([ np.where( self.masers[theta].stacked_stoki[j,:] == x )[0][0] for j,x in enumerate(max_stoki) ])
                    thetaline = np.array([ self.masers[ theta ].stacked_stokq[ j, peak_idx[j] ] for j in range(ibmax+1) ])
                elif isinstance(freqoff,int):
                    thetaline = self.masers[ theta ].stacked_stokq[ : ibmax+1 , jcenter + freqoff ]
                else:
                    thetaline = np.sum( self.masers[ theta ].stacked_stokq[ : ibmax+1 , jcenter + np.array(freqoff) ], axis=1 )
                thetaline = thetaline.reshape( thetaline.size, 1)
                if i != 0:
                    temparray = np.hstack(( temparray, thetaline ))
                else:
                    temparray = np.array( thetaline )
        
            # Sets plot title & colormap, while we're here
            fig_title = r'Stokes q'
            cmap = 'RdBu'
        
        # Next, Stokes u
        elif plotvalue == 'stoku':
        
            # Build array with plotable range
            for i,theta in enumerate(self.thetas):
                if freqoff is None:
                    max_stoki = np.max( self.masers[theta].stacked_stoki[ : ibmax+1 , 2*self.k:-2*self.k ], axis=1 )
                    peak_idx = np.array([ np.where( self.masers[theta].stacked_stoki[j,:] == x )[0][0] for j,x in enumerate(max_stoki) ])
                    thetaline = np.array([ self.masers[ theta ].stacked_stoku[ j, peak_idx[j] ] for j in range(ibmax+1) ])
                elif isinstance(freqoff,int):
                    thetaline = self.masers[ theta ].stacked_stoku[ : ibmax+1 , jcenter + freqoff ]
                else:
                    thetaline = np.sum( self.masers[ theta ].stacked_stoku[ : ibmax+1 , jcenter + np.array(freqoff) ], axis=1 )
                thetaline = thetaline.reshape( thetaline.size, 1)
                if i != 0:
                    temparray = np.hstack(( temparray, thetaline ))
                else:
                    temparray = np.array( thetaline )
        
            # Sets plot title & colormap, while we're here
            fig_title = r'Stokes u'
            cmap = 'RdBu'
        
        # Next, Stokes v
        elif plotvalue == 'stokv':
        
            # Build array with plotable range
            for i,theta in enumerate(self.thetas):
                if freqoff is None:
                    max_stokv = np.max( self.masers[theta].stacked_stokv[ : ibmax+1 , 2*self.k:-2*self.k ], axis=1 )
                    min_stokv = np.min( self.masers[theta].stacked_stokv[ : ibmax+1 , 2*self.k:-2*self.k ], axis=1 )
                    thetaline = np.array([ ( max_stokv[j] - min_stokv[j] ) for j in range(ibmax+1) ])
                    # Sets plot title & colormap, while we're here
                    fig_title = r'Range in Stokes v'
                    cmap = 'viridis'
                elif isinstance(freqoff,int):
                    thetaline = self.masers[ theta ].stacked_stokv[ : ibmax+1 , jcenter + freqoff ]
                    # Sets plot title & colormap, while we're here
                    fig_title = r'Stokes v'
                    cmap = 'RdBu'
                else:
                    thetaline = np.sum( self.masers[ theta ].stacked_stokv[ : ibmax+1 , jcenter + np.array(freqoff) ], axis=1 )
                    # Sets plot title & colormap, while we're here
                    fig_title = r'Stokes v'
                    cmap = 'RdBu'
                thetaline = thetaline.reshape( thetaline.size, 1)
                if i != 0:
                    temparray = np.hstack(( temparray, thetaline ))
                else:
                    temparray = np.array( thetaline )
        
        # Next, fractional stokes q
        elif plotvalue == 'fracq':
        
            # Build array with plotable range
            for i,theta in enumerate(self.thetas):
                if freqoff is None:
                    max_stoki = np.max( self.masers[theta].stacked_stoki[ : ibmax+1 , 2*self.k:-2*self.k ], axis=1 )
                    peak_idx = np.array([ np.where( self.masers[theta].stacked_stoki[j,:] == x )[0][0] for j,x in enumerate(max_stoki) ])
                    thetaline = np.array([ self.masers[ theta ].stacked_stokq[ j, peak_idx[j] ] / self.masers[ theta ].stacked_stoki[ j, peak_idx[j] ] for j in range(ibmax+1) ])
                elif isinstance(freqoff,int):
                    thetaline = self.masers[ theta ].stacked_stokq[ : ibmax+1 , jcenter + freqoff ] / self.masers[ theta ].stacked_stoki[ : ibmax+1 , jcenter + freqoff ]
                else:
                    thetaline = np.sum( self.masers[ theta ].stacked_stokq[ : ibmax+1 , jcenter + np.array(freqoff) ], axis=1 ) / np.sum( self.masers[ theta ].stacked_stoki[ : ibmax+1 , jcenter + np.array(freqoff) ], axis=1 ) 
                thetaline = thetaline.reshape( thetaline.size, 1)
                if i != 0:
                    temparray = np.hstack(( temparray, thetaline ))
                else:
                    temparray = np.array( thetaline )
        
            # Sets plot title & colormap, while we're here
            fig_title = r'Stokes q/i'
            cmap = 'RdBu'
        
        # Next, fractional stokes u
        elif plotvalue == 'fracu':
        
            # Build array with plotable range
            for i,theta in enumerate(self.thetas):
                if freqoff is None:
                    max_stoki = np.max( self.masers[theta].stacked_stoki[ : ibmax+1 , 2*self.k:-2*self.k ], axis=1 )
                    peak_idx = np.array([ np.where( self.masers[theta].stacked_stoki[j,:] == x )[0][0] for j,x in enumerate(max_stoki) ])
                    thetaline = np.array([ self.masers[ theta ].stacked_stoku[ j, peak_idx[j] ] / self.masers[ theta ].stacked_stoki[ j, peak_idx[j] ] for j in range(ibmax+1) ])
                elif isinstance(freqoff,int):
                    thetaline = self.masers[ theta ].stacked_stoku[ : ibmax+1 , jcenter + freqoff ] / self.masers[ theta ].stacked_stoki[ : ibmax+1 , jcenter + freqoff ]
                else:
                    thetaline = np.sum( self.masers[ theta ].stacked_stoku[ : ibmax+1 , jcenter + np.array(freqoff) ], axis=1 ) / np.sum( self.masers[ theta ].stacked_stoki[ : ibmax+1 , jcenter + np.array(freqoff) ], axis=1 ) 
                thetaline = thetaline.reshape( thetaline.size, 1)
                thetaline = thetaline.reshape( thetaline.size, 1)
                if i != 0:
                    temparray = np.hstack(( temparray, thetaline ))
                else:
                    temparray = np.array( thetaline )
        
            # Sets plot title & colormap, while we're here
            fig_title = r'Stokes u/i'
            cmap = 'RdBu'
        
        # Next, does ml
        elif plotvalue == 'ml':
        
            # Build array with plotable range
            for i,theta in enumerate(self.thetas):
                if freqoff is None:
                    max_stoki = np.max( self.masers[theta].stacked_stoki[ : ibmax+1 , 2*self.k:-2*self.k ], axis=1 )
                    peak_idx = np.array([ np.where( self.masers[theta].stacked_stoki[j,:] == x )[0][0] for j,x in enumerate(max_stoki) ])
                    thetaline = np.array([ self.masers[ theta ].stacked_ml[ j, peak_idx[j] ] for j in range(ibmax+1) ])
                elif isinstance(freqoff,int):
                    thetaline = self.masers[ theta ].stacked_ml[ : ibmax+1 , jcenter + freqoff ]
                else:
                    qsum = np.sum( self.masers[ theta ].stacked_stokq[ : ibmax+1 , jcenter + np.array(freqoff) ], axis=1 )
                    usum = np.sum( self.masers[ theta ].stacked_stoku[ : ibmax+1 , jcenter + np.array(freqoff) ], axis=1 )
                    isum = np.sum( self.masers[ theta ].stacked_stoki[ : ibmax+1 , jcenter + np.array(freqoff) ], axis=1 )
                    thetaline = np.sqrt( qsum**2 + usum**2 ) / isum
                thetaline = thetaline.reshape( thetaline.size, 1)
                if i != 0:
                    temparray = np.hstack(( temparray, thetaline ))
                else:
                    temparray = np.array( thetaline )
        
            # Sets plot title & colormap, while we're here
            fig_title = r'$m_l$'
            cmap = 'viridis'
        
        # Next, does mc
        elif plotvalue == 'mc':
        
            # Build array with plotable range
            for i,theta in enumerate(self.thetas):
                if freqoff is None:
                    
                    # Calculation if we want peak mc to be the mc where stokes v is max, not the maximum value of mc
                    #max_stokv = np.max( self.masers[theta].stacked_stokv[ : ibmax+1 , 2*self.k:-2*self.k ], axis=1 )
                    #peak_idx = np.array([ np.where( self.masers[theta].stacked_stokv[j,:] == x )[0][0] for j,x in enumerate(max_stokv) ])
                    #thetaline = np.array([ max_stokv[j] / self.masers[ theta ].stacked_stoki[ j, peak_idx[j] ] for j in range(ibmax+1) ])
                    
                    # Calculation if we want the peak mc to mean the actual max mc
                    thetaline = np.max( self.masers[theta].stacked_mc[ : ibmax+1 , 2*self.k:-2*self.k ], axis=1 )
                    # Sets plot title & colormap, while we're here
                    fig_title = r'$m_c$'
                    cmap = 'viridis'
                elif isinstance(freqoff,int):
                    thetaline = self.masers[ theta       ].stacked_mc[ : ibmax+1 , jcenter + freqoff ]
                    # Sets plot title & colormap, while we're here
                    fig_title = r'$m_c$'
                    cmap = 'RdBu'
                else:
                    vsum = np.sum( self.masers[ theta ].stacked_stokv[ : ibmax+1 , jcenter + np.array(freqoff) ], axis=1 )
                    isum = np.sum( self.masers[ theta ].stacked_stoki[ : ibmax+1 , jcenter + np.array(freqoff) ], axis=1 )
                    thetaline = vsum / isum
                    # Sets plot title & colormap, while we're here
                    fig_title = r'$m_c$'
                    cmap = 'RdBu'
                thetaline = thetaline.reshape( thetaline.size, 1)
                if i != 0:
                    temparray = np.hstack(( temparray, thetaline ))
                else:
                    temparray = np.array( thetaline )
        
        # Finally, does evpa
        elif plotvalue == 'evpa':
        
            # Build array with plotable range
            # Note: np.arctan2 returns values between -pi and +pi, with 0.5 * np.arctan2 returning values between
            #       -pi/2 and +pi/2. Applying + pi % pi to this changes the range to 0 - pi, flipping only the negative
            #       values to the new quadrant.
            for i,theta in enumerate(self.thetas):
                if freqoff is None:
                    max_stoki = np.max( self.masers[theta].stacked_stoki[ : ibmax+1 , 2*self.k:-2*self.k ], axis=1 )
                    peak_idx = np.array([ np.where( self.masers[theta].stacked_stoki[j,:] == x )[0][0] for j,x in enumerate(max_stoki) ])
                    thetaline = np.array([ self.masers[ theta ].stacked_evpa[ j, peak_idx[j] ] + pi for j in range(ibmax+1) ]) % pi
                elif isinstance(freqoff,int):
                    thetaline = ( self.masers[ theta      ].stacked_evpa[ : ibmax+1 , jcenter + freqoff ] + pi ) % pi
                else:
                    qsum = np.sum( self.masers[ theta ].stacked_stokq[ : ibmax+1 , jcenter + np.array(freqoff) ], axis=1 )
                    usum = np.sum( self.masers[ theta ].stacked_stoku[ : ibmax+1 , jcenter + np.array(freqoff) ], axis=1 )
                    thetaline = 0.5 * np.arctan2( usum, qsum )
                thetaline = thetaline.reshape( thetaline.size, 1)
                if i != 0:
                    temparray = np.hstack(( temparray, thetaline ))
                else:
                    temparray = np.array( thetaline )
        
            # Sets plot title & colormap, while we're here
            fig_title = r'EVPA'
            cmap = 'RdBu'
        
        # New option: vmetric plots (Vmax - Vmin) / Imax (only available with freqoff=None)
        elif plotvalue == 'vmetric':
            
            # Build array with plotable range
            for i,theta in enumerate(self.thetas):
                max_stoki = np.max( self.masers[theta].stacked_stoki[ : ibmax+1 , 2*self.k:-2*self.k ], axis=1 )
                max_stokv = np.max( self.masers[theta].stacked_stokv[ : ibmax+1 , 2*self.k:-2*self.k ], axis=1 )
                min_stokv = np.min( self.masers[theta].stacked_stokv[ : ibmax+1 , 2*self.k:-2*self.k ], axis=1 )
                thetaline = np.array([ ( max_stokv[j] - min_stokv[j] ) / max_stoki[j] for j in range(ibmax+1) ])
                thetaline = thetaline.reshape( thetaline.size, 1)
                if i != 0:
                    temparray = np.hstack(( temparray, thetaline ))
                else:
                    temparray = np.array( thetaline )
        
            # Sets plot title & colormap, while we're here
            fig_title = r'$(V_{max} - V_{min}) / I_{max}$'
            cmap = 'viridis'
        
        # New option: quv plots sqrt( q**2 + u**2 )/i - v/i
        elif plotvalue == 'quv':
    
            # Build array with plotable range
            for i,theta in enumerate(self.thetas):
                if freqoff is None:
                    max_stoki = np.max( self.masers[theta].stacked_stoki[ : ibmax+1 , 2*self.k:-2*self.k ], axis=1 )
                    peak_idx  = np.array([ np.where( self.masers[theta].stacked_stoki[j,:] == x )[0][0] for j,x in enumerate(max_stoki) ])
                    max_stokv = np.max( self.masers[theta].stacked_stokv[ : ibmax+1 , 2*self.k:-2*self.k ], axis=1 )
                    qupeak    = np.sqrt( np.array([ self.masers[ theta ].stacked_stokq[ j, peak_idx[j] ] for j in range(ibmax+1) ])**2 + \
                                         np.array([ self.masers[ theta ].stacked_stoku[ j, peak_idx[j] ] for j in range(ibmax+1) ])**2 )
                    thetaline = ( qupeak - max_stokv ) / max_stoki
                elif isinstance(freqoff,int):
                    thetaline = np.sqrt( self.masers[ theta ].stacked_stokq[ : ibmax+1 , jcenter + freqoff ]**2 + \
                                         self.masers[ theta ].stacked_stoku[ : ibmax+1 , jcenter + freqoff ]**2 ) - \
                                         self.masers[ theta ].stacked_stokv[ : ibmax+1 , jcenter + freqoff ]
                    thetaline = thetaline / self.masers[ theta ].stacked_stoki[ : ibmax+1 , jcenter + freqoff ]
                else:
                    isum = np.sum( self.masers[ theta ].stacked_stoki[ : ibmax+1 , jcenter + np.array(freqoff) ], axis=1 )
                    qsum = np.sum( self.masers[ theta ].stacked_stokq[ : ibmax+1 , jcenter + np.array(freqoff) ], axis=1 )
                    usum = np.sum( self.masers[ theta ].stacked_stoku[ : ibmax+1 , jcenter + np.array(freqoff) ], axis=1 )
                    vsum = np.sum( self.masers[ theta ].stacked_stokv[ : ibmax+1 , jcenter + np.array(freqoff) ], axis=1 )
                    thetaline = np.sqrt( qsum**2 + usum**2 ) - vsum
                    thetaline = thetaline / isum
                thetaline = thetaline.reshape( thetaline.size, 1)
                if i != 0:
                    temparray = np.hstack(( temparray, thetaline ))
                else:
                    temparray = np.array( thetaline )
    
            # Sets plot title & colormap, while we're here
            fig_title = r'$(q^2 + u^2)^{1/2}/i - v/i$'
            cmap = 'RdBu'
        
        # New option: mlmc plots ml - mc
        elif plotvalue == 'mlmc':
        
            # Build array with plotable range
            for i,theta in enumerate(self.thetas):
                if freqoff is None:
                    max_stoki = np.max( self.masers[theta].stacked_stoki[ : ibmax+1 , 2*self.k:-2*self.k ], axis=1 )
                    peak_idx  = np.array([ np.where( self.masers[theta].stacked_stoki[j,:] == x )[0][0] for j,x in enumerate(max_stoki) ])
                    max_mc    = np.max( self.masers[theta].stacked_mc[ : ibmax+1 , 2*self.k:-2*self.k ], axis=1 )
                    ml_peak   = np.array([ self.masers[ theta ].stacked_ml[ j, peak_idx[j] ] for j in range(ibmax+1) ])
                    thetaline = ml_peak - max_mc
                elif isinstance(freqoff,int):
                    thetaline = self.masers[ theta ].stacked_ml[ : ibmax+1 , jcenter + freqoff ] - \
                                self.masers[ theta ].stacked_mc[ : ibmax+1 , jcenter + freqoff ]
                else:
                    isum = np.sum( self.masers[ theta ].stacked_stoki[ : ibmax+1 , jcenter + np.array(freqoff) ], axis=1 )
                    qsum = np.sum( self.masers[ theta ].stacked_stokq[ : ibmax+1 , jcenter + np.array(freqoff) ], axis=1 )
                    usum = np.sum( self.masers[ theta ].stacked_stoku[ : ibmax+1 , jcenter + np.array(freqoff) ], axis=1 )
                    vsum = np.sum( self.masers[ theta ].stacked_stokv[ : ibmax+1 , jcenter + np.array(freqoff) ], axis=1 )
                    thetaline = ( np.sqrt( qsum**2 + usum**2 ) - vsum ) / isum
                thetaline = thetaline.reshape( thetaline.size, 1)
                if i != 0:
                    temparray = np.hstack(( temparray, thetaline ))
                else:
                    temparray = np.array( thetaline )
        
            # Sets plot title & colormap, while we're here
            fig_title = r'$m_l - m_c$'
            cmap = 'RdBu'
            
            
            
            
        
        
        
        
        #### Regridding array for smooth distribution of theta and beta solutions ####
        
        if temparray.size != 0:
            
            # Calculates gOmega
            gOmega = float(self.k) * float( self.omegabar[1]-self.omegabar[0] )  / pi 
            
            # Calculates array of log(R/gOmega); should still have shape ( Nbeta, Ntheta )
            logRpts = np.log10( R_beta_theta / gOmega )
            
            
            if interp is not None:
                if verbose:
                    print('Regridding data...')
            
                # Ravels temparray to prepare for regridding
                # Before ravel, has shape (beta, theta)
                temparray = np.ravel( temparray )
        
                # Creates grid of existing (theta, beta) points
                # Resulting arrays have shape ( beta, theta ) when meshgrid of (theta, beta)
                thetapts, betapts = np.meshgrid( self.thetas, self.betas[:ibmax+1] )
            
                # Creates point locations, but instead of betapts values, want 
                #   values of log10(R_theta_beta/gOmega)
                thetapts = np.ravel( thetapts )
                logRpts  = np.ravel( logRpts )
                points   = np.vstack(( thetapts, logRpts )).T
            
                # Creates grid of desired theta and log(R/gOmega) values and regrids
                #   Again, thetagrid and logRgrid have shape ( 1001, 36 )
                thetagoal = np.linspace( self.thetas.min(), self.thetas.max(), num=36 )
                logRgoal  = np.linspace( np.nanmin(logRpts), np.nanmax(logRpts), 1001)
                thetagrid, logRgrid = np.meshgrid( thetagoal, logRgoal )
            
                # Sets aside resolution of each for later use
                dtheta = thetagoal[1] - thetagoal[0]
                dlogR  = logRgoal[1]  - logRgoal[0]
            
                # Re-grids data array with desired interpolation
                # Resulting zs has shape ( Nthetagoal, NlogRgoal )
                zs = griddata( points, temparray, (thetagrid, logRgrid), method=interp)
            
            
            
            
            
            
            
        
        
                #### Figures out min and max for color ####
            
                if verbose:
                    print('Plotting figure...')
            
                # zs shape is (betagoal, thetagoal). no freq edge effects
                vmax = np.nanmax(np.abs( zs ))
                if plotvalue == 'evpa':
                    vmin = 0.0
                    vmax = pi
                elif cmap == 'RdBu':
                    vmin = -1.0 * vmax
                else:
                    vmin = 0.0
            
            # Does the same if skipping interpolation
            else:
                if verbose:
                    print('Plotting figure...')
            
                # zs shape is (betagoal, thetagoal). no freq edge effects
                vmax = np.nanmax(np.abs( temparray ))
                if plotvalue == 'evpa':
                    vmin = 0.0
                    vmax = pi
                elif cmap == 'RdBu':
                    vmin = -1.0 * vmax
                else:
                    vmin = 0.0
                
            
            
            
            
            
            
            
            
            
        
        
        
            #### Actually plotting ####
            
            # Makes figure
            P.close()
            fig, ax = P.subplots(nrows=1, ncols=1, figsize = (5.5,4.5))
            fig.subplots_adjust( hspace=0, left=0.15,bottom=0.13,right=0.95,top=0.88 )
                
            # If interpolation is being performed, plots image with optional overlayed (monochromatic) contours
            if interp is not None:
                
                # Plots image
                im = ax.imshow( zs, aspect='auto', origin='lower', vmin = vmin, vmax = vmax, cmap = cmap, \
                                extent = [self.thetas.min() - dtheta/2., self.thetas.max() + dtheta/2., \
                                logRgoal[0] - dlogR/2., logRgoal[-1] + dlogR/2.] )
        
                # Adds contour, if requested
                if contours and plotvalue != 'evpa':
                    levels = gen_contour_levels( vmin, vmax, min_contours = 4 )
                    contour_color = [ 'w', ]*len(levels)
                    if cmap == 'RdBu':
                        #print(levels)
                        contour_color[ levels.index(0.0) ] = 'lightgray'
                    _cs2 = ax.contour( thetagrid, logRgrid, zs, levels=levels, origin='lower', colors=contour_color )
                
                # If making contours for evpa plot, central contour will need to be black
                elif contours:
                    levels_degrees = [ 30, 60, 90, 120, 150 ]
                    levels = [ float(x) * pi / 180. for x in levels_degrees ]
                    _cs2 = ax.contour( thetagrid, logRgrid, zs, levels=levels, origin='lower', \
                        colors=['w','w','lightgray','w','w'] )
                    
                    
            # If no interpolation, plots contours only but in a colormap gradient with labels
            else:
                if plotvalue == 'evpa':
                    levels_degrees = [ 30, 60, 90, 120, 150 ]
                    levels = [ float(x) * pi / 180. for x in levels_degrees ]
                else:
                    levels = gen_contour_levels( vmin, vmax, min_contours = 4 )
                thetapts, betapts = np.meshgrid( self.thetas, self.betas[:ibmax+1] )
                _cs2 = ax.contour( thetapts, logRpts, temparray, levels=levels, origin='lower', cmap = 'viridis' )
                
            
            # Axis limits
            ax.set_xlim( self.thetas.min(), self.thetas.max() )
            if ylims is not None:
                ax.set_ylim( *ylims )
            else:
                ax.set_ylim( np.nanmin(logRpts), np.nanmax(logRpts) )
            
            # Axis labels; x-axis label depends on theta units
            if self.units in ['degrees','deg','d']:
                ax.set_xlabel(r'$\theta$ [$^{\circ}$]')
            else:
                ax.set_xlabel(r'$\theta$ [radians]')
            ax.set_ylabel(r'log( $R/g\Omega$ )')
            
            
            # Makes colorbar; will have ticks at overplotted contour lines, if contours requested
            if interp is not None:
                
                # Makes just the colorbar with correct ticks
                if plotvalue == 'evpa':
                    levels_degrees = [ 0, 30, 60, 90, 120, 150, 180 ]
                    cbar = fig.colorbar( im, ax=ax, ticks = [ float(x)*pi/180. for x in levels_degrees ] )
                    tick_labels = ['0', '', '', r'$\pi$/2', '', '', r'$\pi$']
                    cbar.ax.set_yticklabels( tick_labels )
                    if contours:
                        cbar.add_lines( _cs2 )
                    
                elif contours:
                    cbar = fig.colorbar( im, ax=ax, ticks = levels )
                    cbar.add_lines( _cs2 )
                
                else:
                    cbar = fig.colorbar( im, ax=ax )
            
            # If no interpolation, can only make contour plot, so just labels contours on figure, no colorbar
            else:
                if plotvalue == 'evpa':
                    mk_clabel = lambda crad : str( round( crad * 180. / pi ) )
                    ax.clabel(_cs2, fontsize=9, inline=1, fmt=mk_clabel, colors='k' )
                    cbar = None
                else:
                    ax.clabel(_cs2, fontsize=9, inline=1, fmt='%.1e', colors='k' )
                    cbar = None
            
            # Converts colorbar ticks to scientific notation if they're small; won't affect evpa plots
            if cbar is not None and vmax <= 1e-2:
                cbar.ax.ticklabel_format( axis='y', style = 'sci', scilimits = (0,0) )
            
            # Determine plot title; depends on frequency with respect to line center
            if isinstance(freqoff,int) and freqoff == 0:
                freqtitle = 'Line Center'
            elif freqoff is None:
                freqtitle = 'Peak'
            elif isinstance(freqoff,int):
                # Gets frequency offset in ANGULAR freq (s^-1)
                dfreq = self.omegabar[ jcenter + freqoff ] - self.omegabar[jcenter]
            
                 # If frequency conversion to MHz is requested, converts and generates freq_string label
                if convert_freq:
            
                    # Converts from angular frequency to frequency & Creates label
                    dfreq = dfreq / (2.*pi)
                    if dfreq < 1000.0:
                        freqtitle = '{0} Hz from Line Center'.format( round(dfreq,0) )
                    elif dfreq >= 1e3 and dfreq < 1e6:
                        freqtitle = '{0} kHz from Line Center'.format( round(dfreq*1e-3,0) )
                    elif dfreq >= 1e6 and dfreq < 1e9:
                        freqtitle = '{0} MHz from Line Center'.format( round(dfreq*1e-6,0) )
                    elif dfreq >= 1e9:
                        freqtitle = '{0} GHz from Line Center'.format( round(dfreq*1e-9,0) )
        
                # If no frequency conversion requested, makes frequency label
                else:
                    freqtitle = r'$\varpi =$ {0:.2e}'.format(dfreq) + r' s$^{-1}$ from Line Center'
            else:
                # Gets frequency offset in ANGULAR freq (s^-1)
                dfreq = self.omegabar[ jcenter + np.max(freqoff) ] - self.omegabar[ jcenter + np.min(freqoff) ]
                midfreq = ( self.omegabar[ jcenter + np.max(freqoff) + self.k ] + self.omegabar[ jcenter + np.min(freqoff) + self.k ] ) / 2.
            
                 # If frequency conversion to MHz is requested, converts and generates freq_string label
                if convert_freq:
            
                    # Converts from angular frequency to frequency & Creates label
                    dfreq = dfreq / (2.*pi)
                    midfreq = midfreq / (2.*pi)
                    if abs(midfreq) < 1e-7:
                        freqtitle = 'at Line Center'
                    elif midfreq < 1000.0:
                        freqtitle = '{0} Hz from Line Center'.format( round(midfreq,0) )
                    elif midfreq >= 1e3 and midfreq < 1e6:
                        freqtitle = '{0} kHz from Line Center'.format( round(midfreq*1e-3,0) )
                    elif midfreq >= 1e6 and midfreq < 1e9:
                        freqtitle = '{0} MHz from Line Center'.format( round(midfreq*1e-6,0) )
                    elif midfreq >= 1e9:
                        freqtitle = '{0} GHz from Line Center'.format( round(midfreq*1e-9,0) )
                    
                    if dfreq < 1000.0:
                        freqtitle += ' ({0} Hz wide)'.format( round(dfreq,0) )
                    elif dfreq >= 1e3 and dfreq < 1e6:
                        freqtitle += ' ({0} kHz wide)'.format( round(dfreq*1e-3,0) )
                    elif dfreq >= 1e6 and dfreq < 1e9:
                        freqtitle += ' ({0} MHz wide)'.format( round(dfreq*1e-6,0) )
                    elif dfreq >= 1e9:
                        freqtitle += ' ({0} GHz wide)'.format( round(dfreq*1e-9,0) )
        
                # If no frequency conversion requested, makes frequency label
                else:
                    freqtitle = r'$\varpi =$ {0:.2e}'.format(midfreq) + r' s$^{-1}$ from Line Center (' + \
                                '{0:.2e}'.format(dfreq) + r' s$^{-1}$ wide)'
                
            # Combines and adds plot title
            if subtitle is None:
                P.title( fig_title + r' at Cloud End, ' + freqtitle + '\n' )
            else:
                P.title( fig_title + r' at Cloud End, ' + freqtitle + '\n' + subtitle )
        
=======
        
        # Next, Stokes q
        elif plotvalue == 'stokq':
        
            # Build array with plotable range
            temparray = self.masers[ self.thetas[0] ].stacked_stokq[ : ibmax+1 , jcenter + freqoff ]
            temparray = temparray.reshape( temparray.size, 1 )
            for theta in self.thetas[1:]:
                thetaline = self.masers[ theta      ].stacked_stokq[ : ibmax+1 , jcenter + freqoff ]
                thetaline = thetaline.reshape( thetaline.size, 1)
                temparray = np.hstack(( temparray, thetaline ))
        
            # Sets plot title & colormap, while we're here
            fig_title = r'Stokes q'
            cmap = 'RdBu'
        
        # Next, Stokes u
        elif plotvalue == 'stoku':
        
            # Build array with plotable range
            temparray = self.masers[ self.thetas[0] ].stacked_stoku[ : ibmax+1 , jcenter + freqoff ]
            temparray = temparray.reshape( temparray.size, 1 )
            for theta in self.thetas[1:]:
                thetaline = self.masers[ theta      ].stacked_stoku[ : ibmax+1 , jcenter + freqoff ]
                thetaline = thetaline.reshape( thetaline.size, 1)
                temparray = np.hstack(( temparray, thetaline ))
        
            # Sets plot title & colormap, while we're here
            fig_title = r'Stokes u'
            cmap = 'RdBu'
        
        # Next, Stokes v
        elif plotvalue == 'stokv':
        
            # Build array with plotable range
            temparray = self.masers[ self.thetas[0] ].stacked_stokv[ : ibmax+1 , jcenter + freqoff ]
            temparray = temparray.reshape( temparray.size, 1 )
            for theta in self.thetas[1:]:
                thetaline = self.masers[ theta      ].stacked_stokv[ : ibmax+1 , jcenter + freqoff ]
                thetaline = thetaline.reshape( thetaline.size, 1)
                temparray = np.hstack(( temparray, thetaline ))
        
            # Sets plot title & colormap, while we're here
            fig_title = r'Stokes v'
            cmap = 'RdBu'
        
        # Next, fractional stokes q
        elif plotvalue == 'fracq':
        
            # Build array with plotable range
            temparray = self.masers[ self.thetas[0] ].stacked_stokq[ : ibmax+1 , jcenter + freqoff ] / self.masers[ self.thetas[0] ].stacked_stoki[ : ibmax+1 , jcenter + freqoff ]
            temparray = temparray.reshape( temparray.size, 1 )
            for theta in self.thetas[1:]:
                thetaline = self.masers[ theta      ].stacked_stokq[ : ibmax+1 , jcenter + freqoff ] / self.masers[ theta          ].stacked_stoki[ : ibmax+1 , jcenter + freqoff ]
                thetaline = thetaline.reshape( thetaline.size, 1)
                temparray = np.hstack(( temparray, thetaline ))
        
            # Sets plot title & colormap, while we're here
            fig_title = r'Stokes q/i'
            cmap = 'RdBu'
        
        # Next, fractional stokes u
        elif plotvalue == 'fracu':
        
            # Build array with plotable range
            temparray = self.masers[ self.thetas[0] ].stacked_stoku[ : ibmax+1 , jcenter + freqoff ] / self.masers[ self.thetas[0] ].stacked_stoki[ : ibmax+1 , jcenter + freqoff ]
            temparray = temparray.reshape( temparray.size, 1 )
            for theta in self.thetas[1:]:
                thetaline = self.masers[ theta      ].stacked_stoku[ : ibmax+1 , jcenter + freqoff ] / self.masers[ theta          ].stacked_stoki[ : ibmax+1 , jcenter + freqoff ]
                thetaline = thetaline.reshape( thetaline.size, 1)
                temparray = np.hstack(( temparray, thetaline ))
        
            # Sets plot title & colormap, while we're here
            fig_title = r'Stokes u/i'
            cmap = 'RdBu'
        
        # Next, does ml
        elif plotvalue == 'ml':
        
            # Build array with plotable range
            temparray = self.masers[ self.thetas[0] ].stacked_ml[ : ibmax+1 , jcenter + freqoff ]
            temparray = temparray.reshape( temparray.size, 1 )
            for theta in self.thetas[1:]:
                thetaline = self.masers[ theta      ].stacked_ml[ : ibmax+1 , jcenter + freqoff ]
                thetaline = thetaline.reshape( thetaline.size, 1)
                temparray = np.hstack(( temparray, thetaline ))
        
            # Sets plot title & colormap, while we're here
            fig_title = r'$m_l$'
            cmap = 'viridis'
        
        # Next, does mc
        elif plotvalue == 'mc':
        
            # Build array with plotable range
            temparray = self.masers[ self.thetas[0] ].stacked_mc[ : ibmax+1 , jcenter + freqoff ]
            temparray = temparray.reshape( temparray.size, 1 )
            for theta in self.thetas[1:]:
                thetaline = self.masers[ theta      ].stacked_mc[ : ibmax+1 , jcenter + freqoff ]
                thetaline = thetaline.reshape( thetaline.size, 1)
                temparray = np.hstack(( temparray, thetaline ))
        
            # Sets plot title & colormap, while we're here
            fig_title = r'$m_c$'
            cmap = 'RdBu'
        
        # Finally, does evpa
        elif plotvalue == 'evpa':
        
            # Build array with plotable range
            temparray = ( self.masers[ self.thetas[0] ].stacked_evpa[ : ibmax+1 , jcenter + freqoff ] + pi ) % pi
            temparray = temparray.reshape( temparray.size, 1 )
            for theta in self.thetas[1:]:
                thetaline = ( self.masers[ theta      ].stacked_evpa[ : ibmax+1 , jcenter + freqoff ] + pi ) % pi
                thetaline = thetaline.reshape( thetaline.size, 1)
                temparray = np.hstack(( temparray, thetaline ))
        
            # Sets plot title & colormap, while we're here
            fig_title = r'EVPA'
            cmap = 'RdBu'
            
            
        
        
        
        
        #### Regridding array for smooth distribution of theta and beta solutions ####
        
        if temparray.size != 0:
            
            if verbose:
                print('Regridding data...')
            
            # Ravels temparray to prepare for regridding
            # Before ravel, has shape (beta, theta)
            temparray = np.ravel( temparray )
        
            # Creates grid of existing theta and beta values
            # Resulting arrays have shape ( beta, theta ) when meshgrid of (theta, beta)
            thetapts, betapts = np.meshgrid( self.thetas, self.betas[:ibmax+1] )
            thetapts = np.ravel( thetapts )
            betapts  = np.ravel( betapts )
            points   = np.vstack(( thetapts, betapts )).T
            
            # Creates grid of desired theta and beta values and regrids
            #   Again, thetagrid and betagrid have shape ( 1001, 36 )
            thetagoal = np.linspace( self.thetas.min(), self.thetas.max(), num=36 )
            betagoal  = np.linspace( self.betas[0], betamax, 1001)
            thetagrid, betagrid = np.meshgrid( thetagoal, betagoal )
            
            # Sets aside resolution of each for later use
            dtheta = thetagoal[1] - thetagoal[0]
            dbeta  = betagoal[1]  - betagoal[0]
            
            # Re-grids data array with desired interpolation
            # Resulting zs has shape ( Nthetagoal, Nbetagoal ), like thetagrid and betagrid
            zs = griddata( points, temparray, (thetagrid, betagrid), method=interp)
            
            
            
        
        
        
            #### Figures out min and max for color ####
            
            if verbose:
                print('Plotting figure...')
            
            # zs shape is (betagoal, thetagoal). no freq edge effects
            vmax = np.nanmax(np.abs( zs ))
            if plotvalue == 'evpa':
                vmin = 0.0
                vmax = pi
            elif cmap == 'RdBu':
                vmin = -1.0 * vmax
            else:
                vmin = 0.0
            
            
            
            
        
        
        
            #### Actually plotting ####
            
            P.clf()
            P.imshow( zs, aspect='auto', origin='lower', vmin = vmin, vmax = vmax, cmap = cmap, \
                      extent = [self.thetas.min() - dtheta/2., self.thetas.max() + dtheta/2., \
                      self.betas[0] - dbeta/2., betamax + dbeta/2.] )
            
            # Axis limits
            P.xlim( self.thetas.min(), self.thetas.max() )
            P.ylim( self.betas[0], plotbetamax )
            
            # Axis labels; x-axis label depends on theta units
            if self.units in ['degrees','deg','d']:
                P.xlabel(r'$\theta$ [$^{\circ}$]')
            else:
                P.xlabel(r'$\theta$ [radians]')
            P.ylabel(r'Total $\tau$')
            
            # Colorbar
            cbar = P.colorbar()
            if vmax <= 1e-2:
                cbar.ax.ticklabel_format( axis='y', style = 'sci', scilimits = (0,0) )
            
            # Determine plot title; depends on frequency with respect to line center
            if freqoff == 0:
                freqtitle = 'Line Center'
            else:
                # Gets frequency offset in ANGULAR freq (s^-1)
                dfreq = self.omegabar[ jcenter + freqoff ] - self.omegabar[jcenter]
            
                 # If frequency conversion to MHz is requested, converts and generates freq_string label
                if convert_freq:
            
                    # Converts from angular frequency to frequency & Creates label
                    dfreq = dfreq / (2.*pi)
                    if dfreq < 1000.0:
                        freqtitle = '{0} Hz from Line Center'.format( round(dfreq,0) )
                    elif dfreq >= 1e3 and dfreq < 1e6:
                        freqtitle = '{0} kHz from Line Center'.format( round(dfreq*1e-3,0) )
                    elif dfreq >= 1e6 and dfreq < 1e9:
                        freqtitle = '{0} MHz from Line Center'.format( round(dfreq*1e-6,0) )
                    elif dfreq >= 1e9:
                        freqtitle = '{0} GHz from Line Center'.format( round(dfreq*1e-9,0) )
        
                # If no frequency conversion requested, makes frequency label
                else:
                    freqtitle = r'$\varpi =$ {0:.2e}'.format(dfreq) + r' s$^{-1}$ from Line Center'
            
            # Combines and adds plot title
            if subtitle is None:
                P.title( fig_title + r' at Cloud End, ' + freqtitle + '\n' )
            else:
                P.title( fig_title + r' at Cloud End, ' + freqtitle + '\n' + subtitle )
        
            # Saves figure if requested
            if figname is not None:
                try:
                    P.savefig( figname )
                    if verbose:
                        print('Saved figure to {0}.'.format(figname))
                except:
                    print('Unable to save figure to {0}'.format(figname))
    
            # Finally, shows the plot, if requested
            if show:
                P.show()
            else:
                P.close()
    
    def plot_mlmc( self, freqoff, beta = None, label = None, label_loc = 'left', legend_cols = 1, \
                        figname = None, show = True ):
        """
        Plots ml (top) and mc (bottom) vs. cos(theta) at some offset frequency from the line center 
        (freqoff) for a selection of optical depths (beta) in two vertical subplots.
        
        Intended to be run *after* stokes at a given point in cloud have been calculated or read in for a range  
        of beta values with cloud_end_stokes or read_cloud_end_stokes method, respectively.
        
        Required Parameters:
            
            freqoff         Integer
                                Offset index with respect to the central frequency to be plotted. Note: Calling 
                                with freqoff = 0 will likely result in division by zero error. For best results, 
                                supply non-zero values.
            
        Optional Parameters:
            
            beta            None, Float, or List of Floats 
                                [ Default = None ]
                                The values or values of total optical depth to be plotted. If None, plots all
                                values of beta in self.betas object attribute
                        
            label          None or String
                                [ Default = None ]
                                Text to label inside plot.
                        
            label_loc      String: 'left' or 'right'
                                [ Default = 'left' ]
                                The corner of the upper (ml) plot in which the label (if provided) will be 
                                placed.
                                Will probably want 'left' for lower optical depths and 'right' for higher optical
                                depths.
                                
            legend_cols     Integer
                                [ Default = 1 ]
                                Number of columns in the legend.
                                
            figname         None or String
                                [ Default = None ]
                                If a string is provided, figure will be saved with the provided file path/name. 
                                Note: this is the path from the working directory, NOT within the outpath of 
                                the object. 
                                If None, figure will be shown but not saved.
            
            show            Boolean
                                [ Default = True ]
                                Whether to show the figure or just close after saving (if figname provided).
                                Note: If this is set to False, you must set figname to be a string to which
                                the resulting figure will be saved; otherwise, the plot will disappear unseen.
        """
        #### First, checks values ####
        method_name = 'MASER_V_THETA.PLOT_MLMC'
        
        # Makes sure that, if show is False, a figname has been specified
        if show is False and figname is None:
            err_msg = "{0}: Setting show = False without specifying a file name for the plot will result in no\n".format(method_name) + \
                      " "*(12+len(method_name)+2) + \
                      "figure produced. Please either set show = True or provide a figname for the plot."
            raise ValueError(err_msg)
        
        # Checks that label_loc is one of the valid options and converts to lower case
        label_loc = label_loc.lower()
        if label is not None and label_loc not in [ 'left', 'right', 'upperleft', 'upperright', 'lowerleft', 'lowerright' ]:
            err_msg = "{0}: Accepted values for label_loc are:\n".format(method_name) + \
                      " "*(12+len(method_name)+2) + \
                      "'left', 'right', 'upperleft', 'upperright', 'lowerleft', 'lowerright'."
            raise ValueError(err_msg)
        
            
        
        # Makes template of error message for attribute checks
        attr_missing_msg1 = method_name + ': Object attribute {0} does not exist.'
        attr_missing_msg2 = method_name + ': Object attribute {0} does not exist for maser object with theta = {1} {2}.'
        attr_shape_msg    = method_name + ': Shape of object attribute {0} for maser object with theta = {1} {2}\n' + \
                        ' '*(12+len(method_name)+2) + 'is not consistent with attributes betas, omegabar, and k.\n' + \
                        ' '*(12+len(method_name)+2) + 'Attribute {0} should be NumPy array of shape ( {3}, {4} ).'
        
        # Iterates through required keywords to make sure the attributes exist; checks top level object first
        for req_attr in ['tau_idx', 'betas']:
            if req_attr not in self.__dict__.keys():
                raise AttributeError( attr_missing_msg1.format(req_attr) )
            
        # Since betas attribute must exist if we made it here, figures out the expected dimensions of the attribute 
        #   arrays
        Nbetas = self.betas.size
        Nfreq  = self.omegabar.size - 2 * self.k
        
        # Then checks maser objects in masers dictionary
        required_attributes = [ 'stacked_stoki', 'stacked_stokq', 'stacked_stoku', 'stacked_stokv', 'stacked_mc', \
                                'stacked_ml', 'stacked_evpa', 'tau_idx' ]
        for theta in self.thetas:
            
            for req_att in required_attributes:
                if req_att not in self.masers[theta].__dict__.keys():
                    raise AttributeError( attr_missing_msg2.format(req_att, theta, self.units) )
                
                # If it does exist and it's not tau_idx, makes sure that the array shape is correct
                elif req_att != 'tau_idx':
                    if self.masers[theta].__dict__[req_att].shape != ( Nbetas, Nfreq ):
                        raise ValueError( attr_shape_msg.format(req_att, theta, self.units, Nbetas, Nfreq) )
        
        
        
        
        #### Does some processing on requested beta value ####
        
        # If none is provided, assume all beta values in betas attribute are desired
        if beta is None:
            beta = list( self.betas )
            beta_idxs = list( np.arange( len(beta) ) )
        else:
        
            # If beta provided is single value, not list, makes it into len-1 list
            if isinstance( beta, float ) or isinstance( beta, int ):
                beta = [ float(beta) ]
            
            # Determines indices for each beta value in betas object attribute
            beta_idxs = []
            for bval in beta:
                if float(bval) in self.betas:
                    beta_idxs.append( np.where( self.betas == float(bval) )[0][0] )
                else:
                    err_msg = '{0}: Requested beta value, {1}, not in betas object attribute.\n'.format(method_name, bval) + \
                              ' '*(12+len(method_name)+2) + \
                              'Please make sure that cloud_end_stokes attributes have been generated or read for\n' + \
                              ' '*(12+len(method_name)+2) + \
                              '    the desired beta values before calling this method.'
                    raise ValueError(err_msg)
        
        
        
        
        #### Determine the colors and markers ####
        
        if len( beta ) <= 7:
            color_list  = color_sets[ 7][:len(beta)]
            marker_list = marker_sets[7][:len(beta)]
            fill_list = [ 'full', ] * len(beta)
        elif len(beta) in [8,9]:
            color_list  = color_sets[ len(beta)]
            marker_list = marker_sets[len(beta)]
            fill_list = [ 'full', ] * len(beta)
        else:
            color_list  = list( islice( cycle( color_sets[ 8] ), len(beta) ))
            marker_list = list( islice( cycle( marker_sets[9] ), len(beta) ))
            fill_template = [ 'full', ]*8
            fill_template.extend( ['none',]*8 )
            fill_list   = list( islice( cycle( fill_template ), len(beta) ))
        
        
        
        
        #### Determine the frequency index ####
        
        # Makes sure that all maser objects in masers dictionary have same k value
        ks_for_theta = np.unique( np.array([ self.masers[ theta ].k for theta in self.thetas ]) )
        if ks_for_theta.size > 1:
            err_msg = '{0}: Maser objects in masers dictionary must all have same value of k.\n'.format(method_name) + \
                      ' '*(12+len(method_name)+2) + '({0} values found.)'.format( ks_for_theta.size )
            raise ValueError( err_msg )
        
        # Checks top-level object k value to make sure it's consistent with these
        if self.k not in ks_for_theta:
            err_msg = method_name + ': Maser_v_theta object must have the same value of k as objects in masers dictionary.'
            raise ValueError( err_msg )
        
        # Actually sets aside index of line center frequency
        jcenter = int( Nfreq / 2 )
        
        
        
        
        #### Actually plots ####
        
        # Calculates cos theta, which is used for the x-axis
        if self.units in ['degrees', 'deg', 'd']:
            costheta = np.cos( self.thetas * pi / 180. )
        else:
            costheta = np.cos( self.thetas )
        
        # Creates figure
        fig, ax = P.subplots(nrows=2, ncols=1, sharex=True, figsize = (5.5,4.5))
        fig.subplots_adjust( hspace=0, left=0.15,bottom=0.13,right=0.95,top=0.91 )
        
        # Begins iterating through the number of optical depths specified for plotting
        for i, bval in enumerate(beta):
            
            # Gets the index that corresponds to this total optical depth in the stacked arrays
            beta_idx = beta_idxs[i]
            
            # Makes the lists of line center ml and mc values to plot
            plot_ml = [ self.masers[theta].stacked_ml[ beta_idx , jcenter + freqoff ] for theta in self.thetas ]
            plot_mc = [ self.masers[theta].stacked_mc[ beta_idx , jcenter + freqoff ] for theta in self.thetas ]
            
            # Actually plots with corresponding color/marker/fill
            ax[0].plot( costheta, plot_ml, marker = marker_list[i], \
                                                color = color_list[i], fillstyle = fill_list[i] )
            ax[1].plot( costheta, plot_mc, marker = marker_list[i], \
                                                color = color_list[i], fillstyle = fill_list[i], label=bval )
        
        
        
        
        
        #### Figure axes and labels ####
        
        # X-axis is cos(theta) so no units
        P.xlim( 0, 1 )
        ax[1].set_xlabel(r'$\cos \theta$')
            
        # Y-axis labels for both plots, making sure there's enough room on left hand side
        ax[0].set_ylabel(r'$m_l$')
        ax[1].set_ylabel(r'$m_c$')
        ax[1].set_xlabel(r'$\cos \theta$')
        P.subplots_adjust(left=0.15)
        
        # Use scientific notation for y-axis of both subplots, if small
        for i in range(len(ax)):
            ymin, ymax = ax[i].get_ylim()
            if ymax <= 1e-2:
                format_label_string_with_exponent( fig, ax[i], axis='y' )
        
        # Make the legend
        ax[1].legend(fontsize='small', ncol=legend_cols)
    
        # Makes frequency label
        d_angfreq = self.omegabar[ jcenter + freqoff ] - self.omegabar[jcenter]
        d_freq_Hz = d_angfreq / (2.*pi)
        if d_freq_Hz >= 0.0:
            freqsign = '+'
        else:
            freqsign = '-'
        if abs(d_freq_Hz) < 1000.0:
            freqlabel = '{0}{1} Hz'.format( freqsign, round(abs(d_freq_Hz)) )
        elif abs(d_freq_Hz) >= 1e3 and abs(dfreq) < 1e6:
            freqlabel = '{0}{1} kHz'.format( freqsign, round(abs(d_freq_Hz)*1e-3) )
        elif abs(d_freq_Hz) >= 1e6 and abs(dfreq) < 1e9:
            freqlabel = '{0}{1} MHz'.format( freqsign, round(abs(d_freq_Hz)*1e-6) )
        elif abs(d_freq_Hz) >= 1e9:
            freqlabel = '{0}{1} GHz'.format( freqsign, round(abs(d_freq_Hz)*1e-9) )
        
        # Adds freq to label, if provided; if not, sets label just as frequency
        if label is not None:
            label = freqlabel + '\n' + label
        else:
            label = freqlabel
    
        # Sets plot label, if requested.
        ymin, ymax = ax[0].get_ylim()
        if label_loc.lower() == 'left':
            ax[0].text( 0.02, ymax - (ymax -ymin )*0.05, label, ha='left', va='top', fontsize='large')
        elif label_loc.lower() == 'right':
            ax[0].text( 0.98, ymax - (ymax -ymin )*0.05, label, ha='right', va='top', fontsize='large')
        
        
        
        
        #### Saves/Shows Figure ####
        
        # Saves figure if requested
        if figname is not None:
            try:
                fig.savefig( figname )
            except:
                print('Unable to save figure to {0}'.format(figname))
    
        # Finally, shows the plot, if requested
        if show:
            P.show()
        else:
            P.close()
        
    def plot_R( self, R_beta_theta, norm = False, aslog = False, betamax = None, plotbetamax = None, \
                        interp = 'cubic', fig_title = None, figname = None, show = True, verbose = True ):
        """
        Plots provided stimulated emission rate, R, vs. theta (x-axis) and total optical depth (y-axis).
        
        R plotted may be scaled by gOmega (the total Zeeman splitting rate) or Gamma (the loss rate, 
        must be provided) or plotted on its own. Any of these may be optionally plotted on log scale.
        
        Required Parameters:
            
            R_beta_theta    2D NumPy Array
                                The stimulated emission rate, in inverse seconds, at the cloud end.
                                2-dimensional array with shape ( number_of_beta, number_of_theta ).
                                Calculated R in each dimension should correspond to the object 
                                attributes, betas and thetas.
            
        Optional Parameters:
            
            norm            False, String ('gOmega'), or Float/Integer
                                [ Default = False ]
                                Indicates any normalization that occurs to R before plotting. 
                                If False, no normalization is done.
                                If 'gOmega', plots R / gOmega, where gOmega is the full width of the
                                Zeeman splitting (across all substates), calculated as 
                                2*k*omegabar_bin_width.
                                If Float or Integer, plots R / Gamma, where Gamma is the loss rate,
                                and assumes that the value provided for norm is the loss rate, 
                                Gamma, in inverse seconds.
            
            aslog           Boolean True/False
                                [ Default = False ]
                                If True, will plot the base-10 log of R (normalized first by any 
                                value indicated with keyword, norm).
            
            betamax         None or Float 
                                [ Default = None ]
                                Maximum value of beta to show data for in the plot. If None, plots 
                                all available data.
                                
            plotbetamax     Float or None
                                [ Default = None ]
                                Y-limit (optical depth) shown on the plot axes. If None, will be the 
                                same as betamax. (Only useful if you want to set the y-limit used by
                                the figure to be the same as other figures despite not having beta up 
                                to that value for this parameter set.)
                                
            interp          String
                                [ Default = 'cubic' ]
                                Type of interpolation to use for image re-gridding. Default is 'cubic'. Other 
                                options are 'linear' and 'nearest'.
                                
            fig_title       None or String 
                                [ Default = None ]
                                If not None, provided string will be added as figure title.
                                
            figname         None or String
                                [ Default = None ]
                                If a string is provided, figure will be saved with the provided file path/name. 
                                Note: this is the path from the working directory, NOT within the outpath of 
                                the object. 
                                If None, figure will be shown but not saved.
            
            show            Boolean
                                [ Default = True ]
                                Whether to show the figure or just close after saving (if figname provided).
                                Note: If this is set to False, you must set figname to be a string to which
                                the resulting figure will be saved; otherwise, the plot will disappear unseen.
                                
            verbose         Boolean
                                [ Default = True ]
                                Whether to print feedback to terminal at various stages of the process.
        """
        
        method_name = 'MASER_V_THETA.PLOT_R'
        
        
        
        
        
        
        
        #### Processing defaults for betamax and plotbetamax ####
        
        # Finds index of maximum beta present for all ml arrays
        if betamax is not None:
        
            # Finds index of betamax in betas array
            if betamax in self.betas:
                ibmax = np.where( self.betas == betamax )[0][0]
                Nbetas = ibmax + 1
            else:
                err_msg = method_name + ": Requested beta value, {0}, not in betas attribute array.\n".format(betamax) 
                raise ValueError(err_msg)
        
        # If using default betamax, just uses last one with stokes for all theta values present
        else:
            Nbetas = self.betas.size
            ibmax = Nbetas - 1
            betamax = self.betas[ibmax]
        
        # Sets default plotbetamax, if not set
        if plotbetamax is None:
            plotbetamax = betamax
        
        
        
        
        #### First, checks values ####
        
        # Makes sure that, if show is False, a figname has been specified
        if show is False and figname is None:
            err_msg = "{0}: Setting show = False without specifying a file name for the plot will result in no\n".format(method_name) + \
                      " "*(12+len(method_name)+2) + \
                      "figure produced. Please either set show = True or provide a figname for the plot."
            raise ValueError(err_msg)
        
        # Checks if betas attribute exists; thetas must unless deleted since it's created by the init
        if 'betas' not in self.__dict__.keys():
            attr_missing_msg  = method_name + ': Object attribute {0} does not exist.'
            raise AttributeError( attr_missing_msg.format(req_attr) )
            
        # Since betas attribute must exist if we made it here, figures out the expected dimensions of the 
        #    R_beta_theta array
        Nthetas = self.thetas.size
        Nbetas  = self.betas.size
        
        # Checks that the R_beta_theta is a Numpy Array
        if not isinstance( R_beta_theta, np.ndarray ):
            R_type_msg = method_name + ': R_beta_theta must be a NumPy array.'
            raise TypeError( R_type_msg )
        
        # If it is a numpy array, makes sure it's 2-dimensional
        elif R_beta_theta.ndim != 2:
            R_type_msg = method_name + ': R_beta_theta must be a 2-dimensional NumPy Array. (Current dimensions: {0}).'
            raise ValueError( R_type_msg.format( R_beta_theta.ndim ) )
        
        # If it is 2-dimensional, checks the axis sizes, starting with the beta axis
        elif R_beta_theta.shape[0] != Nbetas:
            R_shape_beta_msg  = method_name + ': Shape of R_beta_theta is not consistent with betas object attribute.\n' + \
                                ' '*(12+len(method_name)+2) + \
                                'R_beta_theta should be NumPy array of shape ( {0}, {1} ). (Current shape ( {2}, {3} ).)'
            raise ValueError( R_shape_beta_msg.format( Nbetas, Nthetas, *R_beta_theta.shape ) )
        
        # then checks theta axis
        elif R_beta_theta.shape[1] != Nthetas:
            R_shape_theta_msg = method_name + ': Shape of R_beta_theta is not consistent with thetas object attribute.\n' + \
                                ' '*(12+len(method_name)+2) + \
                                'R_beta_theta should be NumPy array of shape ( {0}, {1} ). (Current shape ( {2}, {3} ).)'
            raise ValueError( R_shape_theta_msg.format(  Nbetas, Nthetas,*R_beta_theta.shape ) )
        
        
        # Checks that value provided for norm is accepted
        # First, assumes that if None, they meant False
        if norm is None:
            norm = False
        # If a string is provided, checks if it's gomega and makes lower case (not case sensitive)
        elif isinstance( norm, str ):
            if norm.lower() == 'gomega':
                norm = norm.lower()
            # If it isn't tries to convert to a float
            else:
                try:
                    norm = float( norm )
                except:
                    norm_string_msg = method_name + ': String provided for norm not recognized.\n' + \
                                ' '*(12+len(method_name)+2) + \
                                "Accepted values are False (Boolean), 'gOmega' (string), or a Float or Integer."
                    raise ValueError( norm_string_msg )
        # Otherwise, if not False, makes sure it's a float
        elif norm:
            norm = float(norm)
        
        
        
        
        
        
        
        
        
        
        #### Applies Normalization ####
        
        # First, does it if there's no normalization
        if not norm:
            
            # Array to plot is just R_beta_theta
            temparray = R_beta_theta
            
            # Sets aside the name of what we're plotting for the title and its units
            plotvalue = 'R'
            plotunits = r's$^{-1}$'
            
        
        # Does the same if we're normalizing by gOmega
        elif isinstance( norm, str ):
            
            # Calculates gOmega
            gOmega = 2.0 * float(self.k) * float( self.omegabar[1]-self.omegabar[0] )
            
            # Array to plot is R_beta_theta divided by that value
            temparray = R_beta_theta / gOmega
            
            # Sets aside the name of what we're plotting for the title and its units
            plotvalue = r'R/g$\Omega$'
            plotunits = None
        
        
        # Finally, if a value is provided for norm, assume's it's Gamma in inverse seconds
        else:
            
            # Array to plot is R_beta_theta divided by that value
            temparray = R_beta_theta / norm
            
            # Sets aside the name of what we're plotting for the title and its units
            plotvalue = r'R/$\Gamma$'
            plotunits = None
            
        
        
        
        
        
        
        
        
        #### Applies log scaling, if requested ####
        
        if aslog:
            
            # Takes the base-10 log of the array to plot
            temparray = np.log10( temparray )
            
            # Updates the plotted value name
            plotvalue = r'log(' + plotvalue + r')'
            
            # Updates the units, if any
            if plotunits is not None:
                plotunits = r'log(' + plotunits + r')'
        
        
        
        
        
        
        
        
            
        
        
        
        
        
        #### Regridding array for smooth distribution of theta and beta solutions ####
        
        if temparray.size != 0:
            
            if verbose:
                print('Regridding data...')
            
            # Ravels temparray to prepare for regridding
            # Before ravel, has shape (beta, theta)
            temparray = np.ravel( temparray )
        
            # Creates grid of existing (theta, beta) points
            # Resulting arrays have shape ( beta, theta ) when meshgrid of (theta, beta)
            thetapts, betapts = np.meshgrid( self.thetas, self.betas[:ibmax+1] )
            thetapts = np.ravel( thetapts )
            betapts  = np.ravel( betapts )
            points   = np.vstack(( thetapts, betapts )).T
            
            # Creates grid of desired theta and beta values and regrids
            #   Again, thetagrid and betagrid have shape ( 1001, 36 )
            thetagoal = np.linspace( self.thetas.min(), self.thetas.max(), num=36 )
            betagoal  = np.linspace( self.betas[0], betamax, 1001)
            thetagrid, betagrid = np.meshgrid( thetagoal, betagoal )
            
            # Sets aside resolution of each for later use
            dtheta = thetagoal[1] - thetagoal[0]
            dbeta  = betagoal[1]  - betagoal[0]
            
            # Re-grids data array with desired interpolation
            # Resulting zs has shape ( Nthetagoal, Nbetagoal ), like thetagrid and betagrid
            zs = griddata( points, temparray, (thetagrid, betagrid), method=interp)
            
            
            
            
        
        
        
            #### Actually plotting ####
            
            # Color map
            cmap = 'viridis'
            
            # Clears any existing figures and makes plot
            P.close()
            P.imshow( zs, aspect='auto', origin='lower', cmap = cmap, \
                      extent = [self.thetas.min() - dtheta/2., self.thetas.max() + dtheta/2., \
                      self.betas[0] - dbeta/2., betamax + dbeta/2.] )
            
            # Axis limits
            P.xlim( self.thetas.min(), self.thetas.max() )
            P.ylim( self.betas[0], plotbetamax )
            
            # Axis labels; x-axis label depends on theta units
            if self.units in ['degrees','deg','d']:
                P.xlabel(r'$\theta$ [$^{\circ}$]')
            else:
                P.xlabel(r'$\theta$ [radians]')
            P.ylabel(r'Total $\tau$')
            
            # Colorbar
            cbar = P.colorbar()
            if np.nanmax(zs) <= 1e-2:
                cbar.ax.ticklabel_format( axis='y', style = 'sci', scilimits = (0,0) )
            
            # Combines and sets as colorbar label
            if plotunits is not None:
                unit_str = ' [ ' + plotunits + ' ]'
            else:
                unit_str = ''
            cbar.set_label( plotvalue + unit_str )
            
            # If plot title requested, sets
            if fig_title is not None:
                P.title( fig_title )
        
            # Saves figure if requested
            if figname is not None:
                try:
                    P.savefig( figname )
                    if verbose:
                        print('Saved figure to {0}.'.format(figname))
                except:
                    print('Unable to save figure to {0}'.format(figname))
    
            # Finally, shows the plot, if requested
            if show:
                P.show()
            else:
                P.close()
    
    def plot_theta_logR( self, plotvalue,  R_beta_theta, freqoff = 0, betamax = None, ylims = None, contours = False, \
                        convert_freq = True, interp = 'cubic', subtitle = None, figname = None, show = True, verbose = True ):
        """
        Plots desired value at some offset from line center vs. theta (x-axis) and log(R/gOmega) (y-axis).
        
        Can be used to plot mc, ml, evpa, stoki, stokq, stoku, stokv, fracq (stokq/stoki), or fracu (stoku/stoki).
        
        Intended to be run *after* stokes at a given point in cloud have been read in for a range of beta values
        with cloud_end_stokes method AND using R_beta_theta array calculated with calc_R method.
        
        Required Parameters:
            
            plotvalue       String
                                What to plot. Options are 'mc', 'ml', 'evpa', 'stoki', 'stokq', 'stoku', 'stokv', 
                                'fracq' (for stokq/stoki), or 'fracu' for (stoku/stoki).
            
            R_beta_theta    2D NumPy Array
                                The stimulated emission rate, in inverse seconds, at the cloud end. 2-dimensional 
                                array with shape ( number_of_beta, number_of_theta ). Calculated R in each 
                                dimension should correspond to the object attributes, betas and thetas.
            
        Optional Parameters:
            
            freqoff         Integer
                                [ Default = 0 ]
                                Offset index (with respect to the central frequency in omegabar) to be plotted.
            
            betamax         None or Float 
                                [ Default = None ]
                                Maximum value of beta to show data for in the plot. If None, plots all available 
                                data.
                                
            ylims           Length-2 tuple/List or None
                                [ Default = None ]
                                The y-axis (log(R/gOmega)) limits (ymin, ymax) for the plot. If None, uses
                                matplotlib default based on data.
            
            contours        Boolean
                                [ Default = False ]
                                Whether (True) or not (False) to overplot contours on the image.
                        
            convert_freq    Boolean 
                                [ Default = True ]
                                Whether to convert omegabar from angular frequency (s^-1) to frequency (MHz) 
                                (if True) or not (if False).
                                
            interp          String
                                [ Default = 'cubic' ]
                                Type of interpolation to use for image re-gridding. Default is 'cubic'. Other 
                                options are 'linear' and 'nearest'. 
                                Note: 'nearest' will not properly cut off interpolation past valid range of 
                                log(R/gOmega) values. Not recommended.
                                
            subtitle        None or String 
                                [ Default = None ]
                                If not None, provided string will be added to title as a second line. Intended 
                                to be used to indicate faraday polarization values used if not 0.
                                
            figname         None or String
                                [ Default = None ]
                                If a string is provided, figure will be saved with the provided file path/name. 
                                Note: this is the path from the working directory, NOT within the outpath of 
                                the object. 
                                If None, figure will be shown but not saved.
            
            show            Boolean
                                [ Default = True ]
                                Whether to show the figure or just close after saving (if figname provided).
                                Note: If this is set to False, you must set figname to be a string to which
                                the resulting figure will be saved; otherwise, the plot will disappear unseen.
                                
            verbose         Boolean
                                [ Default = True ]
                                Whether to print feedback to terminal at various stages of the process.
        """
        
        method_name = 'MASER_V_THETA.PLOT_THETA_LOGR'
        
        
        
        
        #### Processing default for betamax ####
        
        # Finds index of maximum beta present for all ml arrays
        if betamax is not None:
        
            # Finds index of betamax in betas array
            if betamax in self.betas:
                ibmax = np.where( self.betas == betamax )[0][0]
                Nbetas = ibmax + 1
            else:
                err_msg = method_name + ": Requested beta value, {0}, not in betas attribute array.\n".format(betamax) 
                raise ValueError(err_msg)
        
        # If using default betamax, just uses last one with stokes for all theta values present
        elif betamax is None:
            Nbetas = self.betas.size
            ibmax = Nbetas - 1
            betamax = self.betas[ibmax]
            
            
            
            
        #### First, checks values ####
        
        #### First, checks values ####
        
        # Makes sure that, if show is False, a figname has been specified
        if show is False and figname is None:
            err_msg = "{0}: Setting show = False without specifying a file name for the plot will result in no\n".format(method_name) + \
                      " "*(12+len(method_name)+2) + \
                      "figure produced. Please either set show = True or provide a figname for the plot."
            raise ValueError(err_msg)
        
        # Makes template of error message for attribute checks
        attr_missing_msg1 =  method_name + ': Object attribute {0} does not exist.'
        attr_missing_msg2 =  method_name + ': Object attribute {0} does not exist for maser object with theta = {1} {2}.'
        attr_ndim_msg     =  method_name + ': Object attribute {0} for maser object with theta = {1} {2} must be\n' + \
                     ' '*(12+len(method_name)+2) + '2-dimensional. (Current number of dimensions = {3}).'
        attr_dim0_msg     =  method_name + ': Shape of object attribute {0} for maser object with theta = {1} {2}\n' + \
                     ' '*(12+len(method_name)+2) + 'is not consistent with attributes omegabar and k.\n' + \
                     ' '*(12+len(method_name)+2) + 'Should be 2D NumPy array with {3} values along 0-axis (currently {4}).'
        
        # Iterates through required keywords to make sure the attributes exist; checks top level object first
        for req_attr in ['tau_idx', 'betas']:
            if req_attr not in self.__dict__.keys():
                raise AttributeError( attr_missing_msg1.format(req_attr) )
            
        # Since betas attribute must exist if we made it here, figures out the expected dimensions of the attribute 
        #   arrays
        Nfreq  = self.omegabar.size - 2 * self.k
        Nthetas = self.thetas.size
        
        # Then checks maser objects in masers dictionary
        required_attributes = [ 'stacked_stoki', 'stacked_stokq', 'stacked_stoku', 'stacked_stokv', 'stacked_mc', \
                                'stacked_ml', 'stacked_evpa', 'tau_idx' ]
        for req_att in required_attributes:
            for theta in self.thetas:
                
                # Checks if the attribute exists
                if req_att not in self.masers[theta].__dict__.keys():
                    raise AttributeError( attr_missing_msg2.format(req_att, theta, self.units) )
                
                # For those that are arrays, check their dimensions and freq values
                if req_att != 'tau_idx':
                
                    # Checks that the attribute is a 2d array
                    if self.masers[theta].__dict__[req_att].ndim != 2:
                        raise AttributeError( attr_ndim_msg.format(req_att, theta, self.units, self.masers[theta].__dict__[req_att].ndim ) )
                
                    # Checks number of values along 1st (frequency) axis
                    elif self.masers[theta].__dict__[req_att].shape[1] != Nfreq:
                        raise AttributeError( attr_dim0_msg.format(req_att, theta, self.units, Nfreq, self.masers[theta].__dict__[req_att].shape[0] ) )
            
            # Checks size of 0th (beta) axis of those attribute arrays for every theta value
            if req_att != 'tau_idx':
                Nbeta_per_theta = np.array([ self.masers[theta].__dict__[req_att].shape[0] for theta in self.thetas ])
            
                # If not every maser object has the same number of betas (and this hasn't been done for a previous 
                #   attribute), prints a warning and adjusts number of betas
                if np.unique( Nbeta_per_theta ).size != 1 and Nbeta_per_theta.min() != Nbetas:
                    warn_msg = method_name + ' WARNING: Optical depths in object attribute {0} not consistent across theta.\n' + \
                                ' '*(len(method_name)+10) + 'Highest value of optical depth present for all theta is {1}. ({2} values.)'
                    print( warn_msg.format( req_att, self.betas[ Nbeta_per_theta.min() - 1 ], Nbeta_per_theta.min() ))
                    Nbetas = Nbeta_per_theta.min()
        
                # If every maser object does have the same number of betas but its less than that expected from Nbetas, 
                #   prints a warning and adjusts number of betas
                elif  Nbeta_per_theta.min() != Nbetas:
                    warn_msg = method_name + ' WARNING: Optical depths in object attribute {0} not consistent with betas attribute.\n' + \
                                ' '*(len(method_name)+10) + 'Highest value of optical depth present for all theta is {1}. ({2} values.)'
                    print( warn_msg.format( req_att, self.betas[ Nbeta_per_theta.min() - 1 ], Nbeta_per_theta.min() ))
                    Nbetas = Nbeta_per_theta.min()
        
        # Makes sure that specified plotvalue is allowed:
        if plotvalue not in ['mc', 'ml', 'evpa', 'stoki', 'stokq', 'stoku', 'stokv', 'fracq', 'fracu']:
            err_msg = method_name + ": plotvalue '{0}' not recognized.\n".format(plotvalue) + \
                        ' '*(12+len(method_name)+2) + "Allowed values are 'mc', 'ml', 'evpa', 'stoki', 'stokq',\n" + \
                        ' '*(12+len(method_name)+2) + "'stoku', 'stokv', 'fracq', or 'fracu'."
            raise ValueError(err_msg)
        
        # Checks that the R_beta_theta is a Numpy Array
        if not isinstance( R_beta_theta, np.ndarray ):
            R_type_msg = method_name + ': R_beta_theta must be a NumPy array.'
            raise TypeError( R_type_msg )
        
        # If it is a numpy array, makes sure it's 2-dimensional
        elif R_beta_theta.ndim != 2:
            R_type_msg = method_name + ': R_beta_theta must be a 2-dimensional NumPy Array. (Current dimensions: {0}).'
            raise ValueError( R_type_msg.format( R_beta_theta.ndim ) )
        
        # If it is 2-dimensional, checks the axis sizes, starting with the beta axis
        elif R_beta_theta.shape[0] != Nbetas:
            R_shape_beta_msg  = method_name + ': Shape of R_beta_theta is not consistent with betas object attribute.\n' + \
                                ' '*(12+len(method_name)+2) + \
                                'R_beta_theta should be NumPy array of shape ( {0}, {1} ). (Current shape ( {2}, {3} ).)'
            raise ValueError( R_shape_beta_msg.format( Nbetas, Nthetas, *R_beta_theta.shape ) )
        
        # then checks theta axis
        elif R_beta_theta.shape[1] != Nthetas:
            R_shape_theta_msg = method_name + ': Shape of R_beta_theta is not consistent with thetas object attribute.\n' + \
                                ' '*(12+len(method_name)+2) + \
                                'R_beta_theta should be NumPy array of shape ( {0}, {1} ). (Current shape ( {2}, {3} ).)'
            raise ValueError( R_shape_theta_msg.format(  Nbetas, Nthetas,*R_beta_theta.shape ) )
        
        # Checks format of provided ylims
        if ylims is not None:
            
            # If it's a list-like object, makes sure it's a list and checks length
            if isinstance( ylims, list ) or isinstance( ylims, tuple ) or isinstance( ylims, np.ndarray ):
                ylims = list( ylims )
                if len( ylims ) != 2:
                    err_msg = method_name + ': List provided for ylims must be length 2 ( ymin, ymax ). Current length: {0}'
                    raise ValueError( err_msg.format( len(ylims) ) )
            
            # If it's not a list, raises an error
            else:
                err_msg = method_name + ': Value provided for ylims must be either None or length-2 list/tuple/NumPy array.'
                raise ValueError( err_msg )
        
        
        
        
        
        
        
        
        
        #### Determine the frequency index ####
        
        # Makes sure that all maser objects in masers dictionary have same k value
        ks_for_theta = np.unique( np.array([ self.masers[ theta ].k for theta in self.thetas ]) )
        if ks_for_theta.size > 1:
            raise ValueError( 'MASER_V_THETA.PLOT_V_DIDV ERROR:    Maser objects in masers dictionary must all have same value of k.' + \
                              ' ({0} values found.)'.format( ks_for_theta.size ) )
        
        # Checks top-level object k value to make sure it's consistent with these
        if self.k not in ks_for_theta:
            raise ValueError( 'MASER_V_THETA.PLOT_V_DIDV ERROR:    Maser_v_theta object must have the same value of k as objects in masers dictionary.' )
        
        # Actually sets aside index of line center frequency
        jcenter = int( Nfreq / 2 )
            
        
        
        #### Determining which array to plot ####
        
        # Start with Stokes i
        if plotvalue == 'stoki':
            
            # Build array with plotable range
            temparray = self.masers[ self.thetas[0] ].stacked_stoki[ : ibmax+1 , jcenter + freqoff ]
            temparray = temparray.reshape( temparray.size, 1 )
            for theta in self.thetas[1:]:
                thetaline = self.masers[ theta      ].stacked_stoki[ : ibmax+1 , jcenter + freqoff ]
                thetaline = thetaline.reshape( thetaline.size, 1)
                temparray = np.hstack(( temparray, thetaline ))
            
            # Sets plot title & colormap, while we're here
            fig_title = r'Stokes i'
            cmap = 'viridis'
        
        # Next, Stokes q
        elif plotvalue == 'stokq':
        
            # Build array with plotable range
            temparray = self.masers[ self.thetas[0] ].stacked_stokq[ : ibmax+1 , jcenter + freqoff ]
            temparray = temparray.reshape( temparray.size, 1 )
            for theta in self.thetas[1:]:
                thetaline = self.masers[ theta      ].stacked_stokq[ : ibmax+1 , jcenter + freqoff ]
                thetaline = thetaline.reshape( thetaline.size, 1)
                temparray = np.hstack(( temparray, thetaline ))
        
            # Sets plot title & colormap, while we're here
            fig_title = r'Stokes q'
            cmap = 'RdBu'
        
        # Next, Stokes u
        elif plotvalue == 'stoku':
        
            # Build array with plotable range
            temparray = self.masers[ self.thetas[0] ].stacked_stoku[ : ibmax+1 , jcenter + freqoff ]
            temparray = temparray.reshape( temparray.size, 1 )
            for theta in self.thetas[1:]:
                thetaline = self.masers[ theta      ].stacked_stoku[ : ibmax+1 , jcenter + freqoff ]
                thetaline = thetaline.reshape( thetaline.size, 1)
                temparray = np.hstack(( temparray, thetaline ))
        
            # Sets plot title & colormap, while we're here
            fig_title = r'Stokes u'
            cmap = 'RdBu'
        
        # Next, Stokes v
        elif plotvalue == 'stokv':
        
            # Build array with plotable range
            temparray = self.masers[ self.thetas[0] ].stacked_stokv[ : ibmax+1 , jcenter + freqoff ]
            temparray = temparray.reshape( temparray.size, 1 )
            for theta in self.thetas[1:]:
                thetaline = self.masers[ theta      ].stacked_stokv[ : ibmax+1 , jcenter + freqoff ]
                thetaline = thetaline.reshape( thetaline.size, 1)
                temparray = np.hstack(( temparray, thetaline ))
        
            # Sets plot title & colormap, while we're here
            fig_title = r'Stokes v'
            cmap = 'RdBu'
        
        # Next, fractional stokes q
        elif plotvalue == 'fracq':
        
            # Build array with plotable range
            temparray = self.masers[ self.thetas[0] ].stacked_stokq[ : ibmax+1 , jcenter + freqoff ] / self.masers[ self.thetas[0] ].stacked_stoki[ : ibmax+1 , jcenter + freqoff ]
            temparray = temparray.reshape( temparray.size, 1 )
            for theta in self.thetas[1:]:
                thetaline = self.masers[ theta      ].stacked_stokq[ : ibmax+1 , jcenter + freqoff ] / self.masers[ theta          ].stacked_stoki[ : ibmax+1 , jcenter + freqoff ]
                thetaline = thetaline.reshape( thetaline.size, 1)
                temparray = np.hstack(( temparray, thetaline ))
        
            # Sets plot title & colormap, while we're here
            fig_title = r'Stokes q/i'
            cmap = 'RdBu'
        
        # Next, fractional stokes u
        elif plotvalue == 'fracu':
        
            # Build array with plotable range
            temparray = self.masers[ self.thetas[0] ].stacked_stoku[ : ibmax+1 , jcenter + freqoff ] / self.masers[ self.thetas[0] ].stacked_stoki[ : ibmax+1 , jcenter + freqoff ]
            temparray = temparray.reshape( temparray.size, 1 )
            for theta in self.thetas[1:]:
                thetaline = self.masers[ theta      ].stacked_stoku[ : ibmax+1 , jcenter + freqoff ] / self.masers[ theta          ].stacked_stoki[ : ibmax+1 , jcenter + freqoff ]
                thetaline = thetaline.reshape( thetaline.size, 1)
                temparray = np.hstack(( temparray, thetaline ))
        
            # Sets plot title & colormap, while we're here
            fig_title = r'Stokes u/i'
            cmap = 'RdBu'
        
        # Next, does ml
        elif plotvalue == 'ml':
        
            # Build array with plotable range
            temparray = self.masers[ self.thetas[0] ].stacked_ml[ : ibmax+1 , jcenter + freqoff ]
            temparray = temparray.reshape( temparray.size, 1 )
            for theta in self.thetas[1:]:
                thetaline = self.masers[ theta      ].stacked_ml[ : ibmax+1 , jcenter + freqoff ]
                thetaline = thetaline.reshape( thetaline.size, 1)
                temparray = np.hstack(( temparray, thetaline ))
        
            # Sets plot title & colormap, while we're here
            fig_title = r'$m_l$'
            cmap = 'viridis'
        
        # Next, does mc
        elif plotvalue == 'mc':
        
            # Build array with plotable range
            temparray = self.masers[ self.thetas[0] ].stacked_mc[ : ibmax+1 , jcenter + freqoff ]
            temparray = temparray.reshape( temparray.size, 1 )
            for theta in self.thetas[1:]:
                thetaline = self.masers[ theta      ].stacked_mc[ : ibmax+1 , jcenter + freqoff ]
                thetaline = thetaline.reshape( thetaline.size, 1)
                temparray = np.hstack(( temparray, thetaline ))
        
            # Sets plot title & colormap, while we're here
            fig_title = r'$m_c$'
            cmap = 'RdBu'
        
        # Finally, does evpa
        elif plotvalue == 'evpa':
        
            # Build array with plotable range
            temparray = ( self.masers[ self.thetas[0] ].stacked_evpa[ : ibmax+1 , jcenter + freqoff ] + pi ) % pi
            temparray = temparray.reshape( temparray.size, 1 )
            for theta in self.thetas[1:]:
                thetaline = ( self.masers[ theta      ].stacked_evpa[ : ibmax+1 , jcenter + freqoff ] + pi ) % pi
                thetaline = thetaline.reshape( thetaline.size, 1)
                temparray = np.hstack(( temparray, thetaline ))
        
            # Sets plot title & colormap, while we're here
            fig_title = r'EVPA'
            cmap = 'RdBu'
            
            
        
        
        
        
        #### Regridding array for smooth distribution of theta and beta solutions ####
        
        if temparray.size != 0:
            
            # Calculates gOmega
            gOmega = 2.0 * float(self.k) * float( self.omegabar[1]-self.omegabar[0] )
            
            # Calculates array of log(R/gOmega); should still have shape ( Nbeta, Ntheta )
            logRpts = np.log10( R_beta_theta / gOmega )
            
            if verbose:
                print('Regridding data...')
            
            # Ravels temparray to prepare for regridding
            # Before ravel, has shape (beta, theta)
            temparray = np.ravel( temparray )
        
            # Creates grid of existing (theta, beta) points
            # Resulting arrays have shape ( beta, theta ) when meshgrid of (theta, beta)
            thetapts, betapts = np.meshgrid( self.thetas, self.betas[:ibmax+1] )
            
            # Creates point locations, but instead of betapts values, want 
            #   values of log10(R_theta_beta/gOmega)
            thetapts = np.ravel( thetapts )
            logRpts  = np.ravel( logRpts )
            points   = np.vstack(( thetapts, logRpts )).T
            
            # Creates grid of desired theta and log(R/gOmega) values and regrids
            #   Again, thetagrid and logRgrid have shape ( 1001, 36 )
            thetagoal = np.linspace( self.thetas.min(), self.thetas.max(), num=36 )
            logRgoal  = np.linspace( np.nanmin(logRpts), np.nanmax(logRpts), 1001)
            thetagrid, logRgrid = np.meshgrid( thetagoal, logRgoal )
            
            # Sets aside resolution of each for later use
            dtheta = thetagoal[1] - thetagoal[0]
            dlogR  = logRgoal[1]  - logRgoal[0]
            
            # Re-grids data array with desired interpolation
            # Resulting zs has shape ( Nthetagoal, NlogRgoal )
            zs = griddata( points, temparray, (thetagrid, logRgrid), method=interp)
            
            
            
            
            
            
            
        
        
            #### Figures out min and max for color ####
            
            if verbose:
                print('Plotting figure...')
            
            # zs shape is (betagoal, thetagoal). no freq edge effects
            vmax = np.nanmax(np.abs( zs ))
            if plotvalue == 'evpa':
                vmin = 0.0
                vmax = pi
            elif cmap == 'RdBu':
                vmin = -1.0 * vmax
            else:
                vmin = 0.0
            
            
            
            
        
        
        
            #### Actually plotting ####
            
            # Makes figure
            P.close()
            fig, ax = P.subplots(nrows=1, ncols=1, figsize = (5.5,4.5))
            fig.subplots_adjust( hspace=0, left=0.15,bottom=0.13,right=0.95,top=0.88 )
            
            # Plots image
            im = ax.imshow( zs, aspect='auto', origin='lower', vmin = vmin, vmax = vmax, cmap = cmap, \
                            extent = [self.thetas.min() - dtheta/2., self.thetas.max() + dtheta/2., \
                            logRgoal[0] - dlogR/2., logRgoal[-1] + dlogR/2.] )
            
            # Adds contour, if requested
            if contours:
                
                # Determines contour levels
                if plotvalue == 'evpa':
                    levels = [ x*pi for x in [0.25,0.75] ]
                else:
                    levels = gen_contour_levels( vmin, vmax, min_contours = 3 )
                _cs2 = ax.contour( thetagrid, logRgrid, zs, levels=levels, origin='lower', colors='white' )
            
            # Axis limits
            ax.set_xlim( self.thetas.min(), self.thetas.max() )
            if ylims is not None:
                ax.set_ylim( *ylims )
            else:
                ax.set_ylim( logRgoal[0], logRgoal[-1] )
            
            # Axis labels; x-axis label depends on theta units
            if self.units in ['degrees','deg','d']:
                ax.set_xlabel(r'$\theta$ [$^{\circ}$]')
            else:
                ax.set_xlabel(r'$\theta$ [radians]')
            ax.set_ylabel(r'log( $R/g\Omega$ )')
            
            # Makes colorbar; will have ticks at overplotted contour lines, if contours requested
            if contours:
                if plotvalue == 'evpa':
                    cbar = fig.colorbar( im, ax=ax, ticks = [ x*pi for x in [0.,0.25,0.5,0.75,1.0] ] )
                    cbar.add_lines( _cs2 )
                    tick_labels = ['0', r'$\pi$/4', r'$\pi$/2', r'3$\pi$/4', r'$\pi$']
                    cbar.ax.set_yticklabels( tick_labels )
                else:
                    cbar = fig.colorbar( im, ax=ax, ticks = levels )
                    cbar.add_lines( _cs2 )
                    
            else:
                if plotvalue == 'evpa':
                    cbar = fig.colorbar( im, ax=ax, ticks = [ x*pi for x in [0.,0.25,0.5,0.75,1.0] ] )
                    tick_labels = ['0', r'$\pi$/4', r'$\pi$/2', r'3$\pi$/4', r'$\pi$']
                    cbar.ax.set_yticklabels( tick_labels )
                else:
                    cbar = fig.colorbar( im, ax=ax )
            
            # Converts colorbar ticks to scientific notation if they're small; won't affect evpa plots
            if vmax <= 1e-2:
                cbar.ax.ticklabel_format( axis='y', style = 'sci', scilimits = (0,0) )
            
            # Determine plot title; depends on frequency with respect to line center
            if freqoff == 0:
                freqtitle = 'Line Center'
            else:
                # Gets frequency offset in ANGULAR freq (s^-1)
                dfreq = self.omegabar[ jcenter + freqoff ] - self.omegabar[jcenter]
            
                 # If frequency conversion to MHz is requested, converts and generates freq_string label
                if convert_freq:
            
                    # Converts from angular frequency to frequency & Creates label
                    dfreq = dfreq / (2.*pi)
                    if dfreq < 1000.0:
                        freqtitle = '{0} Hz from Line Center'.format( round(dfreq,0) )
                    elif dfreq >= 1e3 and dfreq < 1e6:
                        freqtitle = '{0} kHz from Line Center'.format( round(dfreq*1e-3,0) )
                    elif dfreq >= 1e6 and dfreq < 1e9:
                        freqtitle = '{0} MHz from Line Center'.format( round(dfreq*1e-6,0) )
                    elif dfreq >= 1e9:
                        freqtitle = '{0} GHz from Line Center'.format( round(dfreq*1e-9,0) )
        
                # If no frequency conversion requested, makes frequency label
                else:
                    freqtitle = r'$\varpi =$ {0:.2e}'.format(dfreq) + r' s$^{-1}$ from Line Center'
            
            # Combines and adds plot title
            if subtitle is None:
                P.title( fig_title + r' at Cloud End, ' + freqtitle + '\n' )
            else:
                P.title( fig_title + r' at Cloud End, ' + freqtitle + '\n' + subtitle )
        
>>>>>>> 938ab30f
            # Saves figure if requested
            if figname is not None:
                try:
                    P.savefig( figname )
                    if verbose:
                        print('Saved figure to {0}.'.format(figname))
                except:
                    print('Unable to save figure to {0}'.format(figname))
    
            # Finally, shows the plot, if requested
            if show:
                P.show()
            else:
                P.close()
        
        
        
        
        <|MERGE_RESOLUTION|>--- conflicted
+++ resolved
@@ -1,4 +1,3 @@
-<<<<<<< HEAD
 # Last updated 5/19/2021
 # - Fixed y-axis log scaling in methods with tau_scale='log' options.
 # - Fixed gOmega calculation to include conversion from angular frequency to frequency.
@@ -11,18 +10,6 @@
 # - Added freqoff option to plot values at peak or multiple frequencies to maser_v_theta.plot_mlmc
 # - Updated some help text
 
-=======
-# Last updated 4/29/2021
-# - maser_v_theta class
-#     - Finished and debugged plot_R
-#     - Wrote and debugged new plotting method, plot_theta_logR
-#     - Method plot_mlevpa now has option to label curves by log(R/gOmega) instead of beta value.
-#       If labeling by log(R/gOmega), prints the percent variation in that value as a function of
-#       theta for each plotted beta value to the terminal.
-# - maser class
-#     - Compressed the warning message raised by read_cloud_end_stokes if a difference was found
-#       between object attribute and file values
->>>>>>> 938ab30f
 
 
 
@@ -5382,11 +5369,7 @@
             prime_hdu.header['betaN'] = ( self.betas.size, 'Number of Optical Depths' )
             prime_hdu.header['betamin'] = ( self.betas[0], 'Min of Optical Depths' )
             prime_hdu.header['betamax'] = ( self.betas[-1], 'Max of Optical Depths' )
-<<<<<<< HEAD
             prime_hdu.header['gOmega'] = ( float(self.k) * (self.omegabar[1]-self.omegabar[0] / pi ), 'Full Zeeman spliting rate [s^-1]' )
-=======
-            prime_hdu.header['gOmega'] = ( 2 * float(self.k) * (self.omegabar[1]-self.omegabar[0]), 'Full Zeeman spliting rate [s^-1]' )
->>>>>>> 938ab30f
             
             
             # Populates primary header with other info about calculation
@@ -5439,11 +5422,6 @@
         
         
         
-<<<<<<< HEAD
-=======
-        
-        
->>>>>>> 938ab30f
         
         #### Returns, either way ####
         
@@ -5454,7 +5432,6 @@
         Reads in fits file created by method calc_R using saveas option and returns the stimulated
         emission rate array as a function of theta and beta.
         
-<<<<<<< HEAD
         #### Returns, either way ####
         
         return R_beta_theta
@@ -5470,36 +5447,18 @@
                                 Name of the fits file to which the calculated R values were saved by calc_R
                                 method. Assumed to be in path specified by object attribute outpath.
         
-=======
-        Required Parameters:
-            
-            filename        String
-                                Name of the fits file to which the calculated R values were saved by calc_R
-                                method. Assumed to be in path specified by object attribute outpath.
-        
->>>>>>> 938ab30f
         Optional Parameters:
                                 
             verbose         Boolean
                                 [ Default = True ]
                                 Whether to print feedback to terminal at various stages of the process.
-<<<<<<< HEAD
         
         Updates Attributes:
             
             betas
         
         Returns:
-            
-=======
-        
-        Updates Attributes:
-            
-            betas
-        
-        Returns:
-            
->>>>>>> 938ab30f
+
             R_beta_theta    NumPy Array
                                 The stimulated emission rate, in inverse seconds, at the cloud end.
                                 2-dimensional array with shape ( number_of_theta, number_of_beta).
@@ -5789,13 +5748,8 @@
         # If R_beta_theta is provided, checks it and creates labels
         if R_beta_theta is not None:
         
-<<<<<<< HEAD
             # Calculates gOmega and converts from angular frequency to frequency
             gOmega = float(self.k) * float( self.omegabar[1]-self.omegabar[0] )  / pi 
-=======
-            # Calculates gOmega
-            gOmega = 2.0 * float(self.k) * float( self.omegabar[1]-self.omegabar[0] )
->>>>>>> 938ab30f
             
             # First, makes sure it's a numpy array
             if not isinstance( R_beta_theta, np.ndarray ):
@@ -5898,46 +5852,11 @@
         # Actually sets aside index of line center frequency
         jcenter = int( Nfreq / 2 )
         
-<<<<<<< HEAD
-=======
-        
-        
-        
-        #### Actually plots figure ####
-        
-        # Creates figure window
-        fig, ax = P.subplots(nrows=2, ncols=1, sharex=True, figsize = (5.5,4.5))
-        fig.subplots_adjust( hspace=0, left=0.15,bottom=0.13,right=0.95,top=0.91 )
-        
-        # Iterates through requested beta values for plot and plots them
-        for i in range(len(beta)):
-            
-            # Gets the index that corresponds to this total optical depth in the stacked arrays
-            beta_idx = beta_idxs[i]
-            
-            # Makes the lists of line center ml and evpa values to plot
-            plot_ml   = [ self.masers[theta].stacked_ml[   beta_idx , jcenter ] for theta in self.thetas ]
-            plot_evpa = [ self.masers[theta].stacked_evpa[ beta_idx , jcenter ] for theta in self.thetas ]
-            # Actually plots with corresponding color/marker/fill
-            ax[0].plot( self.thetas, plot_ml  , marker = marker_list[i], \
-                                                color = color_list[i], fillstyle = fill_list[i] )
-            ax[1].plot( self.thetas, plot_evpa, marker = marker_list[i], \
-                                                color = color_list[i], fillstyle = fill_list[i], label=curve_labels[i] )
-        
-        # Overplot GKK functional form, if requested
-        if overplot_gkk:
-            gkk_thetas = np.linspace( self.thetas[0], self.thetas[-1], 1001 )
-            gkk_ml, gkk_evpa = gkk(gkk_thetas, units = self.units)
-            ax[0].plot( gkk_thetas, np.abs(gkk_ml), 'k--' )
-        
-        
->>>>>>> 938ab30f
         
         
         
         #### Figure axes and labels ####
         
-<<<<<<< HEAD
         # Creates figure window
         fig, ax = P.subplots(nrows=2, ncols=1, sharex=True, figsize = (5.5,4.5))
         fig.subplots_adjust( hspace=0, left=0.15,bottom=0.13,right=0.95,top=0.91 )
@@ -5962,27 +5881,6 @@
             gkk_thetas = np.linspace( self.thetas[0], self.thetas[-1], 1001 )
             gkk_ml, gkk_evpa = gkk(gkk_thetas, units = self.units)
             ax[0].plot( gkk_thetas, np.abs(gkk_ml), 'k--' )
-=======
-        # X-axis limits and label depend on the object's units used for theta
-        if self.units in ['degrees','deg','d']:
-            P.xlim( 0 , 90 )
-            ax[1].set_xlabel(r'$\theta$ [$^{\circ}$]')
-        else:
-            P.xlim( 0 , 0.5*pi )
-            ax[1].set_xlabel(r'$\theta$ [radians]')
-            
-        # Y-axis limits and label of ml plot
-        if ml_max is None:
-            ax[0].set_ylim(bottom=0)
-        else:
-            ax[0].set_ylim(0, ml_max)
-        ax[0].set_ylabel(r'$m_l$')
-        
-        # Use scientific notation for y-axis of m_l plot if small
-        ymin, ymax = ax[0].get_ylim()
-        if ymax <= 1e-2:
-            format_label_string_with_exponent( fig, ax[0], axis='y' )
->>>>>>> 938ab30f
         
         # Y-axis limits and label of evpa plot
         ymin1, ymax1 = -pi/16., 17.*pi/16.
@@ -5995,7 +5893,6 @@
         ax[1].set_yticks( ticks )
         ax[1].set_yticklabels( tick_labels )
         
-<<<<<<< HEAD
         
         
         #### Figure axes and labels ####
@@ -6053,27 +5950,6 @@
         
         #### Saves/Shows Figure ####
         
-=======
-        # Make the legend
-        ax[1].legend(loc=legend_loc, fontsize='small', ncol=legend_cols)
-    
-        # Sets plot label, if requested.
-        if label is not None:
-            if label_loc in ['left','upperleft']:
-                ax[0].text( 90.*0.02, ymax - (ymax -ymin )*0.05, label, ha='left', va='top', fontsize='large')
-            elif label_loc in ['right','upperright']:
-                ax[0].text( 90.*0.98, ymax - (ymax -ymin )*0.05, label, ha='right', va='top', fontsize='large')
-            elif label_loc == 'lowerleft':
-                ax[1].text( 90.*0.02, ymax1- (ymax1-ymin1)*0.05, label, ha='left', va='top', fontsize='large')
-            elif label_loc == 'lowerright':
-                ax[1].text( 90.*0.98, ymax1- (ymax1-ymin1)*0.05, label, ha='right', va='top', fontsize='large')
-        
-        
-        
-        
-        #### Saves/Shows Figure ####
-        
->>>>>>> 938ab30f
         # Saves figure if requested
         if figname is not None:
             try:
@@ -6272,7 +6148,6 @@
         
         
         #### Determine the colors and markers ####
-<<<<<<< HEAD
         
         if len( beta ) <= 7:
             color_list  = color_sets[ 7][:len(beta)]
@@ -6383,121 +6258,6 @@
             # Actually plots curve
             ax.plot( plot_costheta, flip*plot_vdidvel/norm, marker = marker_list[i], color = color_list[i], \
                                                                                 fillstyle = fill_list[i], label = bval)
-=======
-        
-        if len( beta ) <= 7:
-            color_list  = color_sets[ 7][:len(beta)]
-            marker_list = marker_sets[7][:len(beta)]
-            fill_list = [ 'full', ] * len(beta)
-        elif len(beta) in [8,9]:
-            color_list  = color_sets[ len(beta)]
-            marker_list = marker_sets[len(beta)]
-            fill_list = [ 'full', ] * len(beta)
-        else:
-            color_list  = list( islice( cycle( color_sets[ 8] ), len(beta) ))
-            marker_list = list( islice( cycle( marker_sets[9] ), len(beta) ))
-            fill_template = [ 'full', ]*8
-            fill_template.extend( ['none',]*8 )
-            fill_list   = list( islice( cycle( fill_template ), len(beta) ))
-        
-        
-        
-        
-        #### Determine the frequency index ####
-        
-        # Makes sure that all maser objects in masers dictionary have same k value
-        ks_for_theta = np.unique( np.array([ self.masers[ theta ].k for theta in self.thetas ]) )
-        if ks_for_theta.size > 1:
-            raise ValueError( 'MASER_V_THETA.PLOT_V_DIDV ERROR:    Maser objects in masers dictionary must all have same value of k.' + \
-                              ' ({0} values found.)'.format( ks_for_theta.size ) )
-        
-        # Checks top-level object k value to make sure it's consistent with these
-        if self.k not in ks_for_theta:
-            raise ValueError( 'MASER_V_THETA.PLOT_V_DIDV ERROR:    Maser_v_theta object must have the same value of k as objects in masers dictionary.' )
-        
-        # Actually sets aside index of line center frequency
-        jcenter = int( Nfreq / 2 )
-        
-        # Gets index for desired frequency bin to plot (freqoff)
-        jplot = jcenter + freqoff
-        
-        
-        
-        
-        #### Calculating velocity step ####
-    
-        # Converts angular frequency array, omegabar (s^-1), to frequency (wrt line center) array in Hz
-        freqHz = self.omegabar[ self.k : -self.k ] / (2.*pi)
-        
-        # Converts frequency array to velocity in m/s
-        velms_term = (1.0 + freqHz/freq0)
-        velms = ( ( 1.0 - velms_term**2 ) / ( 1.0 + velms_term**2 ) ) * c # m/s
-    
-        # If normalization by pB is being performed, calculates it as the zeeman split in m/s
-        if pbnorm:
-        
-            # Retrieves the zeeman splitting in angular frequency; units of s^-1
-            zeeman_AF = ( self.omegabar[1] - self.omegabar[0] ) * self.k
-        
-            # Converts to zeeman splitting in velocity space to get pB = zeeman_V; units of m/s
-            norm = zeeman_AF * c / ( 2.0 * pi * freq0 )
-    
-        # If no normalization, sets normalization factor to 1.0
-        else:
-            norm = 1.0
-    
-        # Calculates difference in velocity spanning 2 bins centered on jplot
-        dv = velms[ jplot+1 ] - velms[ jplot-1 ]
-        
-        
-        
-        
-        #### Actually plots figure ####
-        
-        # Creates figure window
-        fig, ax = P.subplots(figsize = (4.5,4.5))
-        fig.subplots_adjust( hspace=0, left=0.2,bottom=0.13,right=0.95,top=0.91 )
-    
-        # Gets list of costhetas 
-        if self.units in ['degrees','deg','d']:
-            plot_costheta = np.cos( self.thetas * pi / 180. )
-        else:
-            plot_costheta = np.cos( self.thetas )
-            
-        # Initializes flag to say if we're flipping the y-axis
-        flip = None
-        
-        # Iterates through requested beta values for plot and plots them
-        for i, bval in enumerate(beta):
-            
-            # Gets the index that corresponds to this total optical depth in the stacked arrays
-            beta_idx = beta_idxs[i]
-            
-            # Gets array of stokes v values to plot, one for each theta
-            plot_stokv = np.array([ self.masers[theta].stacked_stokv[    beta_idx , jplot   ] for theta in self.thetas ])
-            
-            # Gets array of di/dvel for each maser object
-            plot_stokvi_m = np.array([ self.masers[theta].stacked_stoki[ beta_idx , jplot-1 ] for theta in self.thetas ])
-            plot_stokvi_p = np.array([ self.masers[theta].stacked_stoki[ beta_idx , jplot+1 ] for theta in self.thetas ])
-            didv = ( plot_stokvi_p - plot_stokvi_m ) / dv
-            
-            # Divides stokes v by didvel for plotting
-            plot_vdidvel = plot_stokv / didv
-            
-            # Figures out if we need to flip this, if flag hasn't been set yet
-            if flip is None:
-                if ( plot_vdidvel <= 0.0 ).all():
-                    flip = -1.0
-                else:
-                    flip = 1.0
-            
-            # Actually plots curve
-            ax.plot( plot_costheta, flip*plot_vdidvel/norm, marker = marker_list[i], color = color_list[i], \
-                                                                                fillstyle = fill_list[i], label = bval)
-        
-        
-        
->>>>>>> 938ab30f
         
         #### Figure axes and labels ####
         
@@ -6516,7 +6276,6 @@
             ymax = None
         ax.set_ylim(ymin, ymax)
         
-<<<<<<< HEAD
         #### Figure axes and labels ####
         
         # X-axis limits and label
@@ -6573,69 +6332,18 @@
             label = freqlabel + '\n' + label
         else:
             label = freqlabel
-=======
-        # Y-axis label depends if axis flipped and if pB normalization occurred
-        if flip == 1.0 and not pbnorm:
-            ylabel = r'$v / ( \partial i / \partial$v$)$ [m s$^{-1}$]'
-        elif flip == - 1.0 and not pbnorm:
-            ylabel = r'$ - v / ( \partial i / \partial$v$)$ [m s$^{-1}$]'
-        elif flip == 1.0 and pbnorm:
-            ylabel = r'$v / ( p B \partial i / \partial$v$)$'
-        elif flip == - 1.0 and pbnorm:
-            ylabel = r'$ - v / ( p B \partial i / \partial$v$)$'
-        ax.set_ylabel( ylabel )
-        
-        # Use scientific notation for y-axis if values small
-        ymin, ymax = ax.get_ylim()
-        if ymax <= 1e-2:
-            ax.ticklabel_format( axis='y', style = 'sci', scilimits = (0,0) )
-        
-        # Legend
-        ax.legend(loc=legend_loc, fontsize='small', ncol=legend_cols)
-    
-        # Makes frequency label
-        dfreq = freqHz[jplot]
-        if dfreq >= 0.0:
-            freqsign = '+'
-        else:
-            freqsign = '-'
-        if abs(dfreq) < 1000.0:
-            freqlabel = '{0}{1} Hz'.format( freqsign, round(abs(dfreq)) )
-        elif abs(dfreq) >= 1e3 and abs(dfreq) < 1e6:
-            freqlabel = '{0}{1} kHz'.format( freqsign, round(abs(dfreq)*1e-3) )
-        elif abs(dfreq) >= 1e6 and abs(dfreq) < 1e9:
-            freqlabel = '{0}{1} MHz'.format( freqsign, round(abs(dfreq)*1e-6) )
-        elif abs(dfreq) >= 1e9:
-            freqlabel = '{0}{1} GHz'.format( freqsign, round(abs(dfreq)*1e-9) )
-    
-        # Adds freq to label, if provided; if not, sets label just as frequency
-        if label is not None:
-            label = freqlabel + '\n' + label
-        else:
-            label = freqlabel
+
         
         # Sets plot label, if requested.
         if label_loc == 'left':
             ax.text( 0.02, ymax - (ymax-ymin)*0.05, label, ha='left', va='top', fontsize='large')
         elif label_loc == 'right':
             ax.text( 0.98, ymax - (ymax-ymin)*0.05, label, ha='right', va='top', fontsize='large')
->>>>>>> 938ab30f
-        
-        # Sets plot label, if requested.
-        if label_loc == 'left':
-            ax.text( 0.02, ymax - (ymax-ymin)*0.05, label, ha='left', va='top', fontsize='large')
-        elif label_loc == 'right':
-            ax.text( 0.98, ymax - (ymax-ymin)*0.05, label, ha='right', va='top', fontsize='large')
         
         
         
         #### Saves/Shows Figure ####
         
-<<<<<<< HEAD
-        #### Saves/Shows Figure ####
-        
-=======
->>>>>>> 938ab30f
         # Saves figure if requested
         if figname is not None:
             try:
@@ -6979,7 +6687,6 @@
         
             #### Actually plotting ####
             
-<<<<<<< HEAD
             P.close()
             fig, ax = P.subplots(nrows=1, ncols=1, figsize = (5.5,4.5))
             fig.subplots_adjust( hspace=0, left=0.15,bottom=0.13,right=0.95,top=0.88 )
@@ -7011,37 +6718,6 @@
             
             # Colorbar
             cbar = fig.colorbar( im, ax=ax )
-=======
-            P.clf()
-            P.imshow( zs, aspect='auto', vmin = vmin, vmax = vmax, cmap = cmap, \
-                      extent = [freqmin, freqmax, self.thetas.min() - dtheta/2., self.thetas.max() + dtheta/2.] )
-            
-            # Axis limits 
-            P.xlim( freqmin, freqmax )
-            P.ylim( self.thetas.min() , self.thetas.max() )
-            
-            # If frequency conversion not requested, makes x-axis frequency ticks in scientific notation
-            if not convert_freq:
-                P.ticklabel_format( axis='x', style = 'sci', scilimits = (0,0) )
-            
-            # X-axis label
-            P.xlabel(xlabel)
-            
-            # Y-axis label depends on theta units
-            if self.units in ['degrees','deg','d']:
-                P.ylabel(r'$\theta$ [$^{\circ}$]')
-            else:
-                P.ylabel(r'$\theta$ [radians]')
-            
-            # Plot title
-            if subtitle is None:
-                P.title( fig_title )
-            else:
-                P.title( fig_title + '\n' + subtitle )
-            
-            # Colorbar
-            cbar = P.colorbar()
->>>>>>> 938ab30f
             if vmax <= 1e-2:
                 cbar.ax.ticklabel_format( axis='y', style = 'sci', scilimits = (0,0) )
         
@@ -7090,7 +6766,6 @@
                                 data.
                                 
             plotbetamax     Float or None
-<<<<<<< HEAD
                                 [ Default = None ]
                                 Y-limit (optical depth) shown on the plot axes. If None, will be the same as
                                 betamax. (Only useful if you want to set the y-limit used by the figure to be
@@ -7210,38 +6885,15 @@
                                 to be used to indicate faraday polarization values used if not 0.
                         
             label          None or String
-=======
->>>>>>> 938ab30f
                                 [ Default = None ]
                                 Y-limit (optical depth) shown on the plot axes. If None, will be the same as
                                 betamax. (Only useful if you want to set the y-limit used by the figure to be
                                 the same as other figures despite not having beta up to that value for this
                                 parameter set.)
                         
-<<<<<<< HEAD
             label_loc      String: 'left' or 'right'
                                 [ Default = 'left' ]
                                 The (lower) corner of the plot in which the label (if provided) will be placed.
-=======
-            convert_freq    Boolean 
-                                [ Default = True ]
-                                Whether to convert omegabar from angular frequency (s^-1) to frequency (MHz) 
-                                (if True) or not (if False).
-            
-            tau_scale       String ('log' or 'linear')
-                                [ Default = 'linear' ]
-                                Scale for the y-axis (total optical depth) on the plot.
-                                
-            interp          String
-                                [ Default = 'cubic' ]
-                                Type of interpolation to use for image re-gridding. Default is 'cubic'. Other 
-                                options are 'linear' and 'nearest'.
-                                
-            subtitle        None or String 
-                                [ Default = None ]
-                                If not None, provided string will be added to title as a second line. Intended 
-                                to be used to indicate faraday polarization values used if not 0.
->>>>>>> 938ab30f
                                 
             figname         None or String
                                 [ Default = None ]
@@ -7260,7 +6912,6 @@
                                 [ Default = True ]
                                 Whether to print feedback to terminal at various stages of the process.
         """
-<<<<<<< HEAD
         #### First, checks values ####
         
         # Makes sure that, if show is False, a figname has been specified
@@ -7269,94 +6920,7 @@
                 ' '*16+"                                       figure produced. Please either set show = True or provide a figname for the plot."
             raise ValueError(err_msg)
         
-=======
-        
-        # Checks that theta is in the thetas array
-        if float(theta) not in self.thetas:
-            errmsg = 'MASER_V_THETA.PLOT_FREQ_TAU ERROR:    Maser object does not exist for maser object with theta = {0} {1}.'
-            raise ValueError( errmsg.format( theta, self.unit ) )
-        
-        # If it is a valid key, runs plot_freq_tau for that object
-        else:
-            self.masers[ float(theta) ].plot_freq_tau( plotvalue, betamax = betamax, plotbetamax = plotbetamax, \
-                                                       convert_freq = convert_freq, tau_scale = tau_scale, interp = interp, \
-                                                       subtitle = subtitle, figname = figname, show = show, verbose = verbose )
-    
-    def plot_theta_tau( self, plotvalue, freqoff = 0, betamax = None, plotbetamax = None, convert_freq = True, \
-                        interp = 'cubic', subtitle = None, figname = None, show = True, verbose = True ):
-        """
-        Plots desired value at some offset from line center vs. theta (x-axis) and total optical depth (y-axis).
-        
-        Can be used to plot mc, ml, evpa, stoki, stokq, stoku, stokv, fracq (stokq/stoki), or fracu (stoku/stoki).
-        
-        Intended to be run *after* stokes at a given point in cloud have been read in for a range of beta values
-        with cloud_end_stokes method.
-        
-        Required Parameters:
-            
-            plotvalue       String
-                                What to plot. Options are 'mc', 'ml', 'evpa', 'stoki', 'stokq', 'stoku', 'stokv', 
-                                'fracq' (for stokq/stoki), or 'fracu' for (stoku/stoki).
-            
-        Optional Parameters:
-            
-            freqoff         Integer
-                                [ Default = 0 ]
-                                Offset index (with respect to the central frequency in omegabar) to be plotted.
-            
-            betamax         None or Float 
-                                [ Default = None ]
-                                Maximum value of beta to show data for in the plot. If None, plots all available 
-                                data.
-                                
-            plotbetamax     Float or None
-                                [ Default = None ]
-                                Y-limit (optical depth) shown on the plot axes. If None, will be the same as
-                                betamax. (Only useful if you want to set the y-limit used by the figure to be
-                                the same as other figures despite not having beta up to that value for this
-                                parameter set.)
-                        
-            convert_freq    Boolean 
-                                [ Default = True ]
-                                Whether to convert omegabar from angular frequency (s^-1) to frequency (MHz) 
-                                (if True) or not (if False).
-                                
-            interp          String
-                                [ Default = 'cubic' ]
-                                Type of interpolation to use for image re-gridding. Default is 'cubic'. Other 
-                                options are 'linear' and 'nearest'.
-                                
-            subtitle        None or String 
-                                [ Default = None ]
-                                If not None, provided string will be added to title as a second line. Intended 
-                                to be used to indicate faraday polarization values used if not 0.
-                                
-            figname         None or String
-                                [ Default = None ]
-                                If a string is provided, figure will be saved with the provided file path/name. 
-                                Note: this is the path from the working directory, NOT within the outpath of 
-                                the object. 
-                                If None, figure will be shown but not saved.
-            
-            show            Boolean
-                                [ Default = True ]
-                                Whether to show the figure or just close after saving (if figname provided).
-                                Note: If this is set to False, you must set figname to be a string to which
-                                the resulting figure will be saved; otherwise, the plot will disappear unseen.
-                                
-            verbose         Boolean
-                                [ Default = True ]
-                                Whether to print feedback to terminal at various stages of the process.
-        """
-        #### First, checks values ####
-        
-        # Makes sure that, if show is False, a figname has been specified
-        if show is False and figname is None:
-            err_msg =  "MASER_V_THETA.PLOT_THETA_TAU ERROR:    Setting show = False without specifying a file name for the plot will result in no\n" + \
-                ' '*16+"                                       figure produced. Please either set show = True or provide a figname for the plot."
-            raise ValueError(err_msg)
-        
->>>>>>> 938ab30f
+
         # Makes template of error message for attribute checks
         attr_missing_msg1 = 'MASER_V_THETA.PLOT_THETA_TAU ERROR:    Object attribute {0} does not exist.'
         attr_missing_msg2 = 'MASER_V_THETA.PLOT_THETA_TAU ERROR:    Object attribute {0} does not exist for maser object with theta = {1} {2}.'
@@ -7416,7 +6980,6 @@
                               '                                         Highest value of optical depth present for all theta is {1}. ({2} values.)'.format( \
                               req_att, self.betas[ Nbeta_per_theta.min() - 1 ], Nbeta_per_theta.min() ))
                         Nbetas = Nbeta_per_theta.min()
-<<<<<<< HEAD
         
         # Makes sure that specified plotvalue is allowed:
         if plotvalue not in ['mc', 'ml', 'evpa', 'stoki', 'stokq', 'stoku', 'stokv', 'fracq', 'fracu', 'vmetric', 'quv', 'mlmc']:
@@ -7431,16 +6994,14 @@
             err_msg = "tau_scale '{0}' not recognized.\n".format(tau_scale) + \
                       "        Allowed values are 'linear' or 'log'."
             raise ValueError(err_msg)
-=======
-        
-        # Makes sure that specified plotvalue is allowed:
-        if plotvalue not in ['mc', 'ml', 'evpa', 'stoki', 'stokq', 'stoku', 'stokv', 'fracq', 'fracu']:
-            err_msg =  "MASER_V_THETA.PLOT_THETA_TAU ERROR:    plotvalue '{0}' not recognized.\n".format(plotvalue) + \
-                ' '*12+"                                       Allowed values are 'mc', 'ml', 'evpa', 'stoki', 'stokq',\n" + \
-                ' '*12+"                                       'stoku', 'stokv', 'fracq', or 'fracu'."
-            raise ValueError(err_msg)
-        
-        
+
+        
+        # If using default betamax, just uses last one with stokes for all theta values present
+        elif betamax is None:
+            ibmax = Nbetas - 1
+            betamax = self.betas[ibmax]
+        
+
         
         
         
@@ -7458,47 +7019,17 @@
             else:
                 err_msg = "MASER_V_THETA.PLOT_THETA_TAU ERROR:    Requested beta value, {0}, not available for all thetas.\n".format(betamax) 
                 raise ValueError(err_msg)
->>>>>>> 938ab30f
         
         # If using default betamax, just uses last one with stokes for all theta values present
         elif betamax is None:
             ibmax = Nbetas - 1
             betamax = self.betas[ibmax]
         
-<<<<<<< HEAD
-        
-        
-        
-        #### Processing defaults for betamax and plotbetamax ####
-        
-        # Finds index of maximum beta present for all ml arrays
-        if betamax is not None:
-        
-            # Finds index of betamax in betas array
-            if betamax in self.betas[:Nbetas]:
-                ibmax = np.where( self.betas == betamax )[0][0]
-            elif betamax not in self.betas:
-                err_msg = "MASER_V_THETA.PLOT_THETA_TAU ERROR:    Requested beta value, {0}, not in betas attribute array.\n".format(betamax) 
-                raise ValueError(err_msg)
-            else:
-                err_msg = "MASER_V_THETA.PLOT_THETA_TAU ERROR:    Requested beta value, {0}, not available for all thetas.\n".format(betamax) 
-                raise ValueError(err_msg)
-        
-        # If using default betamax, just uses last one with stokes for all theta values present
-        elif betamax is None:
-            ibmax = Nbetas - 1
-            betamax = self.betas[ibmax]
-        
         # Sets plotbetamax, if not set
         if plotbetamax is None:
             plotbetamax = betamax
         
-=======
-        # Sets plotbetamax, if not set
-        if plotbetamax is None:
-            plotbetamax = betamax
-        
->>>>>>> 938ab30f
+
         
         
         
@@ -7522,16 +7053,10 @@
         
         #### Determining which array to plot ####
         
-<<<<<<< HEAD
-        
-        
-=======
->>>>>>> 938ab30f
         # Start with Stokes i
         if plotvalue == 'stoki':
             
             # Build array with plotable range
-<<<<<<< HEAD
             for i,theta in enumerate(self.thetas):
                 if freqoff is None:
                     thetaline = np.max( self.masers[theta].stacked_stoki[ : ibmax+1 , 2*self.k:-2*self.k ], axis=1 )
@@ -7544,19 +7069,10 @@
                     temparray = np.hstack(( temparray, thetaline ))
                 else:
                     temparray = np.array( thetaline )
-=======
-            temparray = self.masers[ self.thetas[0] ].stacked_stoki[ : ibmax+1 , jcenter + freqoff ]
-            temparray = temparray.reshape( temparray.size, 1 )
-            for theta in self.thetas[1:]:
-                thetaline = self.masers[ theta      ].stacked_stoki[ : ibmax+1 , jcenter + freqoff ]
-                thetaline = thetaline.reshape( thetaline.size, 1)
-                temparray = np.hstack(( temparray, thetaline ))
->>>>>>> 938ab30f
             
             # Sets plot title & colormap, while we're here
             fig_title = r'Stokes i'
             cmap = 'viridis'
-<<<<<<< HEAD
         
         # Next, Stokes q
         elif plotvalue == 'stokq':
@@ -9547,245 +9063,7 @@
             else:
                 P.title( fig_title + r' at Cloud End, ' + freqtitle + '\n' + subtitle )
         
-=======
-        
-        # Next, Stokes q
-        elif plotvalue == 'stokq':
-        
-            # Build array with plotable range
-            temparray = self.masers[ self.thetas[0] ].stacked_stokq[ : ibmax+1 , jcenter + freqoff ]
-            temparray = temparray.reshape( temparray.size, 1 )
-            for theta in self.thetas[1:]:
-                thetaline = self.masers[ theta      ].stacked_stokq[ : ibmax+1 , jcenter + freqoff ]
-                thetaline = thetaline.reshape( thetaline.size, 1)
-                temparray = np.hstack(( temparray, thetaline ))
-        
-            # Sets plot title & colormap, while we're here
-            fig_title = r'Stokes q'
-            cmap = 'RdBu'
-        
-        # Next, Stokes u
-        elif plotvalue == 'stoku':
-        
-            # Build array with plotable range
-            temparray = self.masers[ self.thetas[0] ].stacked_stoku[ : ibmax+1 , jcenter + freqoff ]
-            temparray = temparray.reshape( temparray.size, 1 )
-            for theta in self.thetas[1:]:
-                thetaline = self.masers[ theta      ].stacked_stoku[ : ibmax+1 , jcenter + freqoff ]
-                thetaline = thetaline.reshape( thetaline.size, 1)
-                temparray = np.hstack(( temparray, thetaline ))
-        
-            # Sets plot title & colormap, while we're here
-            fig_title = r'Stokes u'
-            cmap = 'RdBu'
-        
-        # Next, Stokes v
-        elif plotvalue == 'stokv':
-        
-            # Build array with plotable range
-            temparray = self.masers[ self.thetas[0] ].stacked_stokv[ : ibmax+1 , jcenter + freqoff ]
-            temparray = temparray.reshape( temparray.size, 1 )
-            for theta in self.thetas[1:]:
-                thetaline = self.masers[ theta      ].stacked_stokv[ : ibmax+1 , jcenter + freqoff ]
-                thetaline = thetaline.reshape( thetaline.size, 1)
-                temparray = np.hstack(( temparray, thetaline ))
-        
-            # Sets plot title & colormap, while we're here
-            fig_title = r'Stokes v'
-            cmap = 'RdBu'
-        
-        # Next, fractional stokes q
-        elif plotvalue == 'fracq':
-        
-            # Build array with plotable range
-            temparray = self.masers[ self.thetas[0] ].stacked_stokq[ : ibmax+1 , jcenter + freqoff ] / self.masers[ self.thetas[0] ].stacked_stoki[ : ibmax+1 , jcenter + freqoff ]
-            temparray = temparray.reshape( temparray.size, 1 )
-            for theta in self.thetas[1:]:
-                thetaline = self.masers[ theta      ].stacked_stokq[ : ibmax+1 , jcenter + freqoff ] / self.masers[ theta          ].stacked_stoki[ : ibmax+1 , jcenter + freqoff ]
-                thetaline = thetaline.reshape( thetaline.size, 1)
-                temparray = np.hstack(( temparray, thetaline ))
-        
-            # Sets plot title & colormap, while we're here
-            fig_title = r'Stokes q/i'
-            cmap = 'RdBu'
-        
-        # Next, fractional stokes u
-        elif plotvalue == 'fracu':
-        
-            # Build array with plotable range
-            temparray = self.masers[ self.thetas[0] ].stacked_stoku[ : ibmax+1 , jcenter + freqoff ] / self.masers[ self.thetas[0] ].stacked_stoki[ : ibmax+1 , jcenter + freqoff ]
-            temparray = temparray.reshape( temparray.size, 1 )
-            for theta in self.thetas[1:]:
-                thetaline = self.masers[ theta      ].stacked_stoku[ : ibmax+1 , jcenter + freqoff ] / self.masers[ theta          ].stacked_stoki[ : ibmax+1 , jcenter + freqoff ]
-                thetaline = thetaline.reshape( thetaline.size, 1)
-                temparray = np.hstack(( temparray, thetaline ))
-        
-            # Sets plot title & colormap, while we're here
-            fig_title = r'Stokes u/i'
-            cmap = 'RdBu'
-        
-        # Next, does ml
-        elif plotvalue == 'ml':
-        
-            # Build array with plotable range
-            temparray = self.masers[ self.thetas[0] ].stacked_ml[ : ibmax+1 , jcenter + freqoff ]
-            temparray = temparray.reshape( temparray.size, 1 )
-            for theta in self.thetas[1:]:
-                thetaline = self.masers[ theta      ].stacked_ml[ : ibmax+1 , jcenter + freqoff ]
-                thetaline = thetaline.reshape( thetaline.size, 1)
-                temparray = np.hstack(( temparray, thetaline ))
-        
-            # Sets plot title & colormap, while we're here
-            fig_title = r'$m_l$'
-            cmap = 'viridis'
-        
-        # Next, does mc
-        elif plotvalue == 'mc':
-        
-            # Build array with plotable range
-            temparray = self.masers[ self.thetas[0] ].stacked_mc[ : ibmax+1 , jcenter + freqoff ]
-            temparray = temparray.reshape( temparray.size, 1 )
-            for theta in self.thetas[1:]:
-                thetaline = self.masers[ theta      ].stacked_mc[ : ibmax+1 , jcenter + freqoff ]
-                thetaline = thetaline.reshape( thetaline.size, 1)
-                temparray = np.hstack(( temparray, thetaline ))
-        
-            # Sets plot title & colormap, while we're here
-            fig_title = r'$m_c$'
-            cmap = 'RdBu'
-        
-        # Finally, does evpa
-        elif plotvalue == 'evpa':
-        
-            # Build array with plotable range
-            temparray = ( self.masers[ self.thetas[0] ].stacked_evpa[ : ibmax+1 , jcenter + freqoff ] + pi ) % pi
-            temparray = temparray.reshape( temparray.size, 1 )
-            for theta in self.thetas[1:]:
-                thetaline = ( self.masers[ theta      ].stacked_evpa[ : ibmax+1 , jcenter + freqoff ] + pi ) % pi
-                thetaline = thetaline.reshape( thetaline.size, 1)
-                temparray = np.hstack(( temparray, thetaline ))
-        
-            # Sets plot title & colormap, while we're here
-            fig_title = r'EVPA'
-            cmap = 'RdBu'
-            
-            
-        
-        
-        
-        
-        #### Regridding array for smooth distribution of theta and beta solutions ####
-        
-        if temparray.size != 0:
-            
-            if verbose:
-                print('Regridding data...')
-            
-            # Ravels temparray to prepare for regridding
-            # Before ravel, has shape (beta, theta)
-            temparray = np.ravel( temparray )
-        
-            # Creates grid of existing theta and beta values
-            # Resulting arrays have shape ( beta, theta ) when meshgrid of (theta, beta)
-            thetapts, betapts = np.meshgrid( self.thetas, self.betas[:ibmax+1] )
-            thetapts = np.ravel( thetapts )
-            betapts  = np.ravel( betapts )
-            points   = np.vstack(( thetapts, betapts )).T
-            
-            # Creates grid of desired theta and beta values and regrids
-            #   Again, thetagrid and betagrid have shape ( 1001, 36 )
-            thetagoal = np.linspace( self.thetas.min(), self.thetas.max(), num=36 )
-            betagoal  = np.linspace( self.betas[0], betamax, 1001)
-            thetagrid, betagrid = np.meshgrid( thetagoal, betagoal )
-            
-            # Sets aside resolution of each for later use
-            dtheta = thetagoal[1] - thetagoal[0]
-            dbeta  = betagoal[1]  - betagoal[0]
-            
-            # Re-grids data array with desired interpolation
-            # Resulting zs has shape ( Nthetagoal, Nbetagoal ), like thetagrid and betagrid
-            zs = griddata( points, temparray, (thetagrid, betagrid), method=interp)
-            
-            
-            
-        
-        
-        
-            #### Figures out min and max for color ####
-            
-            if verbose:
-                print('Plotting figure...')
-            
-            # zs shape is (betagoal, thetagoal). no freq edge effects
-            vmax = np.nanmax(np.abs( zs ))
-            if plotvalue == 'evpa':
-                vmin = 0.0
-                vmax = pi
-            elif cmap == 'RdBu':
-                vmin = -1.0 * vmax
-            else:
-                vmin = 0.0
-            
-            
-            
-            
-        
-        
-        
-            #### Actually plotting ####
-            
-            P.clf()
-            P.imshow( zs, aspect='auto', origin='lower', vmin = vmin, vmax = vmax, cmap = cmap, \
-                      extent = [self.thetas.min() - dtheta/2., self.thetas.max() + dtheta/2., \
-                      self.betas[0] - dbeta/2., betamax + dbeta/2.] )
-            
-            # Axis limits
-            P.xlim( self.thetas.min(), self.thetas.max() )
-            P.ylim( self.betas[0], plotbetamax )
-            
-            # Axis labels; x-axis label depends on theta units
-            if self.units in ['degrees','deg','d']:
-                P.xlabel(r'$\theta$ [$^{\circ}$]')
-            else:
-                P.xlabel(r'$\theta$ [radians]')
-            P.ylabel(r'Total $\tau$')
-            
-            # Colorbar
-            cbar = P.colorbar()
-            if vmax <= 1e-2:
-                cbar.ax.ticklabel_format( axis='y', style = 'sci', scilimits = (0,0) )
-            
-            # Determine plot title; depends on frequency with respect to line center
-            if freqoff == 0:
-                freqtitle = 'Line Center'
-            else:
-                # Gets frequency offset in ANGULAR freq (s^-1)
-                dfreq = self.omegabar[ jcenter + freqoff ] - self.omegabar[jcenter]
-            
-                 # If frequency conversion to MHz is requested, converts and generates freq_string label
-                if convert_freq:
-            
-                    # Converts from angular frequency to frequency & Creates label
-                    dfreq = dfreq / (2.*pi)
-                    if dfreq < 1000.0:
-                        freqtitle = '{0} Hz from Line Center'.format( round(dfreq,0) )
-                    elif dfreq >= 1e3 and dfreq < 1e6:
-                        freqtitle = '{0} kHz from Line Center'.format( round(dfreq*1e-3,0) )
-                    elif dfreq >= 1e6 and dfreq < 1e9:
-                        freqtitle = '{0} MHz from Line Center'.format( round(dfreq*1e-6,0) )
-                    elif dfreq >= 1e9:
-                        freqtitle = '{0} GHz from Line Center'.format( round(dfreq*1e-9,0) )
-        
-                # If no frequency conversion requested, makes frequency label
-                else:
-                    freqtitle = r'$\varpi =$ {0:.2e}'.format(dfreq) + r' s$^{-1}$ from Line Center'
-            
-            # Combines and adds plot title
-            if subtitle is None:
-                P.title( fig_title + r' at Cloud End, ' + freqtitle + '\n' )
-            else:
-                P.title( fig_title + r' at Cloud End, ' + freqtitle + '\n' + subtitle )
-        
+
             # Saves figure if requested
             if figname is not None:
                 try:
@@ -9800,1186 +9078,6 @@
                 P.show()
             else:
                 P.close()
-    
-    def plot_mlmc( self, freqoff, beta = None, label = None, label_loc = 'left', legend_cols = 1, \
-                        figname = None, show = True ):
-        """
-        Plots ml (top) and mc (bottom) vs. cos(theta) at some offset frequency from the line center 
-        (freqoff) for a selection of optical depths (beta) in two vertical subplots.
-        
-        Intended to be run *after* stokes at a given point in cloud have been calculated or read in for a range  
-        of beta values with cloud_end_stokes or read_cloud_end_stokes method, respectively.
-        
-        Required Parameters:
-            
-            freqoff         Integer
-                                Offset index with respect to the central frequency to be plotted. Note: Calling 
-                                with freqoff = 0 will likely result in division by zero error. For best results, 
-                                supply non-zero values.
-            
-        Optional Parameters:
-            
-            beta            None, Float, or List of Floats 
-                                [ Default = None ]
-                                The values or values of total optical depth to be plotted. If None, plots all
-                                values of beta in self.betas object attribute
-                        
-            label          None or String
-                                [ Default = None ]
-                                Text to label inside plot.
-                        
-            label_loc      String: 'left' or 'right'
-                                [ Default = 'left' ]
-                                The corner of the upper (ml) plot in which the label (if provided) will be 
-                                placed.
-                                Will probably want 'left' for lower optical depths and 'right' for higher optical
-                                depths.
-                                
-            legend_cols     Integer
-                                [ Default = 1 ]
-                                Number of columns in the legend.
-                                
-            figname         None or String
-                                [ Default = None ]
-                                If a string is provided, figure will be saved with the provided file path/name. 
-                                Note: this is the path from the working directory, NOT within the outpath of 
-                                the object. 
-                                If None, figure will be shown but not saved.
-            
-            show            Boolean
-                                [ Default = True ]
-                                Whether to show the figure or just close after saving (if figname provided).
-                                Note: If this is set to False, you must set figname to be a string to which
-                                the resulting figure will be saved; otherwise, the plot will disappear unseen.
-        """
-        #### First, checks values ####
-        method_name = 'MASER_V_THETA.PLOT_MLMC'
-        
-        # Makes sure that, if show is False, a figname has been specified
-        if show is False and figname is None:
-            err_msg = "{0}: Setting show = False without specifying a file name for the plot will result in no\n".format(method_name) + \
-                      " "*(12+len(method_name)+2) + \
-                      "figure produced. Please either set show = True or provide a figname for the plot."
-            raise ValueError(err_msg)
-        
-        # Checks that label_loc is one of the valid options and converts to lower case
-        label_loc = label_loc.lower()
-        if label is not None and label_loc not in [ 'left', 'right', 'upperleft', 'upperright', 'lowerleft', 'lowerright' ]:
-            err_msg = "{0}: Accepted values for label_loc are:\n".format(method_name) + \
-                      " "*(12+len(method_name)+2) + \
-                      "'left', 'right', 'upperleft', 'upperright', 'lowerleft', 'lowerright'."
-            raise ValueError(err_msg)
-        
-            
-        
-        # Makes template of error message for attribute checks
-        attr_missing_msg1 = method_name + ': Object attribute {0} does not exist.'
-        attr_missing_msg2 = method_name + ': Object attribute {0} does not exist for maser object with theta = {1} {2}.'
-        attr_shape_msg    = method_name + ': Shape of object attribute {0} for maser object with theta = {1} {2}\n' + \
-                        ' '*(12+len(method_name)+2) + 'is not consistent with attributes betas, omegabar, and k.\n' + \
-                        ' '*(12+len(method_name)+2) + 'Attribute {0} should be NumPy array of shape ( {3}, {4} ).'
-        
-        # Iterates through required keywords to make sure the attributes exist; checks top level object first
-        for req_attr in ['tau_idx', 'betas']:
-            if req_attr not in self.__dict__.keys():
-                raise AttributeError( attr_missing_msg1.format(req_attr) )
-            
-        # Since betas attribute must exist if we made it here, figures out the expected dimensions of the attribute 
-        #   arrays
-        Nbetas = self.betas.size
-        Nfreq  = self.omegabar.size - 2 * self.k
-        
-        # Then checks maser objects in masers dictionary
-        required_attributes = [ 'stacked_stoki', 'stacked_stokq', 'stacked_stoku', 'stacked_stokv', 'stacked_mc', \
-                                'stacked_ml', 'stacked_evpa', 'tau_idx' ]
-        for theta in self.thetas:
-            
-            for req_att in required_attributes:
-                if req_att not in self.masers[theta].__dict__.keys():
-                    raise AttributeError( attr_missing_msg2.format(req_att, theta, self.units) )
-                
-                # If it does exist and it's not tau_idx, makes sure that the array shape is correct
-                elif req_att != 'tau_idx':
-                    if self.masers[theta].__dict__[req_att].shape != ( Nbetas, Nfreq ):
-                        raise ValueError( attr_shape_msg.format(req_att, theta, self.units, Nbetas, Nfreq) )
-        
-        
-        
-        
-        #### Does some processing on requested beta value ####
-        
-        # If none is provided, assume all beta values in betas attribute are desired
-        if beta is None:
-            beta = list( self.betas )
-            beta_idxs = list( np.arange( len(beta) ) )
-        else:
-        
-            # If beta provided is single value, not list, makes it into len-1 list
-            if isinstance( beta, float ) or isinstance( beta, int ):
-                beta = [ float(beta) ]
-            
-            # Determines indices for each beta value in betas object attribute
-            beta_idxs = []
-            for bval in beta:
-                if float(bval) in self.betas:
-                    beta_idxs.append( np.where( self.betas == float(bval) )[0][0] )
-                else:
-                    err_msg = '{0}: Requested beta value, {1}, not in betas object attribute.\n'.format(method_name, bval) + \
-                              ' '*(12+len(method_name)+2) + \
-                              'Please make sure that cloud_end_stokes attributes have been generated or read for\n' + \
-                              ' '*(12+len(method_name)+2) + \
-                              '    the desired beta values before calling this method.'
-                    raise ValueError(err_msg)
-        
-        
-        
-        
-        #### Determine the colors and markers ####
-        
-        if len( beta ) <= 7:
-            color_list  = color_sets[ 7][:len(beta)]
-            marker_list = marker_sets[7][:len(beta)]
-            fill_list = [ 'full', ] * len(beta)
-        elif len(beta) in [8,9]:
-            color_list  = color_sets[ len(beta)]
-            marker_list = marker_sets[len(beta)]
-            fill_list = [ 'full', ] * len(beta)
-        else:
-            color_list  = list( islice( cycle( color_sets[ 8] ), len(beta) ))
-            marker_list = list( islice( cycle( marker_sets[9] ), len(beta) ))
-            fill_template = [ 'full', ]*8
-            fill_template.extend( ['none',]*8 )
-            fill_list   = list( islice( cycle( fill_template ), len(beta) ))
-        
-        
-        
-        
-        #### Determine the frequency index ####
-        
-        # Makes sure that all maser objects in masers dictionary have same k value
-        ks_for_theta = np.unique( np.array([ self.masers[ theta ].k for theta in self.thetas ]) )
-        if ks_for_theta.size > 1:
-            err_msg = '{0}: Maser objects in masers dictionary must all have same value of k.\n'.format(method_name) + \
-                      ' '*(12+len(method_name)+2) + '({0} values found.)'.format( ks_for_theta.size )
-            raise ValueError( err_msg )
-        
-        # Checks top-level object k value to make sure it's consistent with these
-        if self.k not in ks_for_theta:
-            err_msg = method_name + ': Maser_v_theta object must have the same value of k as objects in masers dictionary.'
-            raise ValueError( err_msg )
-        
-        # Actually sets aside index of line center frequency
-        jcenter = int( Nfreq / 2 )
-        
-        
-        
-        
-        #### Actually plots ####
-        
-        # Calculates cos theta, which is used for the x-axis
-        if self.units in ['degrees', 'deg', 'd']:
-            costheta = np.cos( self.thetas * pi / 180. )
-        else:
-            costheta = np.cos( self.thetas )
-        
-        # Creates figure
-        fig, ax = P.subplots(nrows=2, ncols=1, sharex=True, figsize = (5.5,4.5))
-        fig.subplots_adjust( hspace=0, left=0.15,bottom=0.13,right=0.95,top=0.91 )
-        
-        # Begins iterating through the number of optical depths specified for plotting
-        for i, bval in enumerate(beta):
-            
-            # Gets the index that corresponds to this total optical depth in the stacked arrays
-            beta_idx = beta_idxs[i]
-            
-            # Makes the lists of line center ml and mc values to plot
-            plot_ml = [ self.masers[theta].stacked_ml[ beta_idx , jcenter + freqoff ] for theta in self.thetas ]
-            plot_mc = [ self.masers[theta].stacked_mc[ beta_idx , jcenter + freqoff ] for theta in self.thetas ]
-            
-            # Actually plots with corresponding color/marker/fill
-            ax[0].plot( costheta, plot_ml, marker = marker_list[i], \
-                                                color = color_list[i], fillstyle = fill_list[i] )
-            ax[1].plot( costheta, plot_mc, marker = marker_list[i], \
-                                                color = color_list[i], fillstyle = fill_list[i], label=bval )
-        
-        
-        
-        
-        
-        #### Figure axes and labels ####
-        
-        # X-axis is cos(theta) so no units
-        P.xlim( 0, 1 )
-        ax[1].set_xlabel(r'$\cos \theta$')
-            
-        # Y-axis labels for both plots, making sure there's enough room on left hand side
-        ax[0].set_ylabel(r'$m_l$')
-        ax[1].set_ylabel(r'$m_c$')
-        ax[1].set_xlabel(r'$\cos \theta$')
-        P.subplots_adjust(left=0.15)
-        
-        # Use scientific notation for y-axis of both subplots, if small
-        for i in range(len(ax)):
-            ymin, ymax = ax[i].get_ylim()
-            if ymax <= 1e-2:
-                format_label_string_with_exponent( fig, ax[i], axis='y' )
-        
-        # Make the legend
-        ax[1].legend(fontsize='small', ncol=legend_cols)
-    
-        # Makes frequency label
-        d_angfreq = self.omegabar[ jcenter + freqoff ] - self.omegabar[jcenter]
-        d_freq_Hz = d_angfreq / (2.*pi)
-        if d_freq_Hz >= 0.0:
-            freqsign = '+'
-        else:
-            freqsign = '-'
-        if abs(d_freq_Hz) < 1000.0:
-            freqlabel = '{0}{1} Hz'.format( freqsign, round(abs(d_freq_Hz)) )
-        elif abs(d_freq_Hz) >= 1e3 and abs(dfreq) < 1e6:
-            freqlabel = '{0}{1} kHz'.format( freqsign, round(abs(d_freq_Hz)*1e-3) )
-        elif abs(d_freq_Hz) >= 1e6 and abs(dfreq) < 1e9:
-            freqlabel = '{0}{1} MHz'.format( freqsign, round(abs(d_freq_Hz)*1e-6) )
-        elif abs(d_freq_Hz) >= 1e9:
-            freqlabel = '{0}{1} GHz'.format( freqsign, round(abs(d_freq_Hz)*1e-9) )
-        
-        # Adds freq to label, if provided; if not, sets label just as frequency
-        if label is not None:
-            label = freqlabel + '\n' + label
-        else:
-            label = freqlabel
-    
-        # Sets plot label, if requested.
-        ymin, ymax = ax[0].get_ylim()
-        if label_loc.lower() == 'left':
-            ax[0].text( 0.02, ymax - (ymax -ymin )*0.05, label, ha='left', va='top', fontsize='large')
-        elif label_loc.lower() == 'right':
-            ax[0].text( 0.98, ymax - (ymax -ymin )*0.05, label, ha='right', va='top', fontsize='large')
-        
-        
-        
-        
-        #### Saves/Shows Figure ####
-        
-        # Saves figure if requested
-        if figname is not None:
-            try:
-                fig.savefig( figname )
-            except:
-                print('Unable to save figure to {0}'.format(figname))
-    
-        # Finally, shows the plot, if requested
-        if show:
-            P.show()
-        else:
-            P.close()
-        
-    def plot_R( self, R_beta_theta, norm = False, aslog = False, betamax = None, plotbetamax = None, \
-                        interp = 'cubic', fig_title = None, figname = None, show = True, verbose = True ):
-        """
-        Plots provided stimulated emission rate, R, vs. theta (x-axis) and total optical depth (y-axis).
-        
-        R plotted may be scaled by gOmega (the total Zeeman splitting rate) or Gamma (the loss rate, 
-        must be provided) or plotted on its own. Any of these may be optionally plotted on log scale.
-        
-        Required Parameters:
-            
-            R_beta_theta    2D NumPy Array
-                                The stimulated emission rate, in inverse seconds, at the cloud end.
-                                2-dimensional array with shape ( number_of_beta, number_of_theta ).
-                                Calculated R in each dimension should correspond to the object 
-                                attributes, betas and thetas.
-            
-        Optional Parameters:
-            
-            norm            False, String ('gOmega'), or Float/Integer
-                                [ Default = False ]
-                                Indicates any normalization that occurs to R before plotting. 
-                                If False, no normalization is done.
-                                If 'gOmega', plots R / gOmega, where gOmega is the full width of the
-                                Zeeman splitting (across all substates), calculated as 
-                                2*k*omegabar_bin_width.
-                                If Float or Integer, plots R / Gamma, where Gamma is the loss rate,
-                                and assumes that the value provided for norm is the loss rate, 
-                                Gamma, in inverse seconds.
-            
-            aslog           Boolean True/False
-                                [ Default = False ]
-                                If True, will plot the base-10 log of R (normalized first by any 
-                                value indicated with keyword, norm).
-            
-            betamax         None or Float 
-                                [ Default = None ]
-                                Maximum value of beta to show data for in the plot. If None, plots 
-                                all available data.
-                                
-            plotbetamax     Float or None
-                                [ Default = None ]
-                                Y-limit (optical depth) shown on the plot axes. If None, will be the 
-                                same as betamax. (Only useful if you want to set the y-limit used by
-                                the figure to be the same as other figures despite not having beta up 
-                                to that value for this parameter set.)
-                                
-            interp          String
-                                [ Default = 'cubic' ]
-                                Type of interpolation to use for image re-gridding. Default is 'cubic'. Other 
-                                options are 'linear' and 'nearest'.
-                                
-            fig_title       None or String 
-                                [ Default = None ]
-                                If not None, provided string will be added as figure title.
-                                
-            figname         None or String
-                                [ Default = None ]
-                                If a string is provided, figure will be saved with the provided file path/name. 
-                                Note: this is the path from the working directory, NOT within the outpath of 
-                                the object. 
-                                If None, figure will be shown but not saved.
-            
-            show            Boolean
-                                [ Default = True ]
-                                Whether to show the figure or just close after saving (if figname provided).
-                                Note: If this is set to False, you must set figname to be a string to which
-                                the resulting figure will be saved; otherwise, the plot will disappear unseen.
-                                
-            verbose         Boolean
-                                [ Default = True ]
-                                Whether to print feedback to terminal at various stages of the process.
-        """
-        
-        method_name = 'MASER_V_THETA.PLOT_R'
-        
-        
-        
-        
-        
-        
-        
-        #### Processing defaults for betamax and plotbetamax ####
-        
-        # Finds index of maximum beta present for all ml arrays
-        if betamax is not None:
-        
-            # Finds index of betamax in betas array
-            if betamax in self.betas:
-                ibmax = np.where( self.betas == betamax )[0][0]
-                Nbetas = ibmax + 1
-            else:
-                err_msg = method_name + ": Requested beta value, {0}, not in betas attribute array.\n".format(betamax) 
-                raise ValueError(err_msg)
-        
-        # If using default betamax, just uses last one with stokes for all theta values present
-        else:
-            Nbetas = self.betas.size
-            ibmax = Nbetas - 1
-            betamax = self.betas[ibmax]
-        
-        # Sets default plotbetamax, if not set
-        if plotbetamax is None:
-            plotbetamax = betamax
-        
-        
-        
-        
-        #### First, checks values ####
-        
-        # Makes sure that, if show is False, a figname has been specified
-        if show is False and figname is None:
-            err_msg = "{0}: Setting show = False without specifying a file name for the plot will result in no\n".format(method_name) + \
-                      " "*(12+len(method_name)+2) + \
-                      "figure produced. Please either set show = True or provide a figname for the plot."
-            raise ValueError(err_msg)
-        
-        # Checks if betas attribute exists; thetas must unless deleted since it's created by the init
-        if 'betas' not in self.__dict__.keys():
-            attr_missing_msg  = method_name + ': Object attribute {0} does not exist.'
-            raise AttributeError( attr_missing_msg.format(req_attr) )
-            
-        # Since betas attribute must exist if we made it here, figures out the expected dimensions of the 
-        #    R_beta_theta array
-        Nthetas = self.thetas.size
-        Nbetas  = self.betas.size
-        
-        # Checks that the R_beta_theta is a Numpy Array
-        if not isinstance( R_beta_theta, np.ndarray ):
-            R_type_msg = method_name + ': R_beta_theta must be a NumPy array.'
-            raise TypeError( R_type_msg )
-        
-        # If it is a numpy array, makes sure it's 2-dimensional
-        elif R_beta_theta.ndim != 2:
-            R_type_msg = method_name + ': R_beta_theta must be a 2-dimensional NumPy Array. (Current dimensions: {0}).'
-            raise ValueError( R_type_msg.format( R_beta_theta.ndim ) )
-        
-        # If it is 2-dimensional, checks the axis sizes, starting with the beta axis
-        elif R_beta_theta.shape[0] != Nbetas:
-            R_shape_beta_msg  = method_name + ': Shape of R_beta_theta is not consistent with betas object attribute.\n' + \
-                                ' '*(12+len(method_name)+2) + \
-                                'R_beta_theta should be NumPy array of shape ( {0}, {1} ). (Current shape ( {2}, {3} ).)'
-            raise ValueError( R_shape_beta_msg.format( Nbetas, Nthetas, *R_beta_theta.shape ) )
-        
-        # then checks theta axis
-        elif R_beta_theta.shape[1] != Nthetas:
-            R_shape_theta_msg = method_name + ': Shape of R_beta_theta is not consistent with thetas object attribute.\n' + \
-                                ' '*(12+len(method_name)+2) + \
-                                'R_beta_theta should be NumPy array of shape ( {0}, {1} ). (Current shape ( {2}, {3} ).)'
-            raise ValueError( R_shape_theta_msg.format(  Nbetas, Nthetas,*R_beta_theta.shape ) )
-        
-        
-        # Checks that value provided for norm is accepted
-        # First, assumes that if None, they meant False
-        if norm is None:
-            norm = False
-        # If a string is provided, checks if it's gomega and makes lower case (not case sensitive)
-        elif isinstance( norm, str ):
-            if norm.lower() == 'gomega':
-                norm = norm.lower()
-            # If it isn't tries to convert to a float
-            else:
-                try:
-                    norm = float( norm )
-                except:
-                    norm_string_msg = method_name + ': String provided for norm not recognized.\n' + \
-                                ' '*(12+len(method_name)+2) + \
-                                "Accepted values are False (Boolean), 'gOmega' (string), or a Float or Integer."
-                    raise ValueError( norm_string_msg )
-        # Otherwise, if not False, makes sure it's a float
-        elif norm:
-            norm = float(norm)
-        
-        
-        
-        
-        
-        
-        
-        
-        
-        
-        #### Applies Normalization ####
-        
-        # First, does it if there's no normalization
-        if not norm:
-            
-            # Array to plot is just R_beta_theta
-            temparray = R_beta_theta
-            
-            # Sets aside the name of what we're plotting for the title and its units
-            plotvalue = 'R'
-            plotunits = r's$^{-1}$'
-            
-        
-        # Does the same if we're normalizing by gOmega
-        elif isinstance( norm, str ):
-            
-            # Calculates gOmega
-            gOmega = 2.0 * float(self.k) * float( self.omegabar[1]-self.omegabar[0] )
-            
-            # Array to plot is R_beta_theta divided by that value
-            temparray = R_beta_theta / gOmega
-            
-            # Sets aside the name of what we're plotting for the title and its units
-            plotvalue = r'R/g$\Omega$'
-            plotunits = None
-        
-        
-        # Finally, if a value is provided for norm, assume's it's Gamma in inverse seconds
-        else:
-            
-            # Array to plot is R_beta_theta divided by that value
-            temparray = R_beta_theta / norm
-            
-            # Sets aside the name of what we're plotting for the title and its units
-            plotvalue = r'R/$\Gamma$'
-            plotunits = None
-            
-        
-        
-        
-        
-        
-        
-        
-        
-        #### Applies log scaling, if requested ####
-        
-        if aslog:
-            
-            # Takes the base-10 log of the array to plot
-            temparray = np.log10( temparray )
-            
-            # Updates the plotted value name
-            plotvalue = r'log(' + plotvalue + r')'
-            
-            # Updates the units, if any
-            if plotunits is not None:
-                plotunits = r'log(' + plotunits + r')'
-        
-        
-        
-        
-        
-        
-        
-        
-            
-        
-        
-        
-        
-        
-        #### Regridding array for smooth distribution of theta and beta solutions ####
-        
-        if temparray.size != 0:
-            
-            if verbose:
-                print('Regridding data...')
-            
-            # Ravels temparray to prepare for regridding
-            # Before ravel, has shape (beta, theta)
-            temparray = np.ravel( temparray )
-        
-            # Creates grid of existing (theta, beta) points
-            # Resulting arrays have shape ( beta, theta ) when meshgrid of (theta, beta)
-            thetapts, betapts = np.meshgrid( self.thetas, self.betas[:ibmax+1] )
-            thetapts = np.ravel( thetapts )
-            betapts  = np.ravel( betapts )
-            points   = np.vstack(( thetapts, betapts )).T
-            
-            # Creates grid of desired theta and beta values and regrids
-            #   Again, thetagrid and betagrid have shape ( 1001, 36 )
-            thetagoal = np.linspace( self.thetas.min(), self.thetas.max(), num=36 )
-            betagoal  = np.linspace( self.betas[0], betamax, 1001)
-            thetagrid, betagrid = np.meshgrid( thetagoal, betagoal )
-            
-            # Sets aside resolution of each for later use
-            dtheta = thetagoal[1] - thetagoal[0]
-            dbeta  = betagoal[1]  - betagoal[0]
-            
-            # Re-grids data array with desired interpolation
-            # Resulting zs has shape ( Nthetagoal, Nbetagoal ), like thetagrid and betagrid
-            zs = griddata( points, temparray, (thetagrid, betagrid), method=interp)
-            
-            
-            
-            
-        
-        
-        
-            #### Actually plotting ####
-            
-            # Color map
-            cmap = 'viridis'
-            
-            # Clears any existing figures and makes plot
-            P.close()
-            P.imshow( zs, aspect='auto', origin='lower', cmap = cmap, \
-                      extent = [self.thetas.min() - dtheta/2., self.thetas.max() + dtheta/2., \
-                      self.betas[0] - dbeta/2., betamax + dbeta/2.] )
-            
-            # Axis limits
-            P.xlim( self.thetas.min(), self.thetas.max() )
-            P.ylim( self.betas[0], plotbetamax )
-            
-            # Axis labels; x-axis label depends on theta units
-            if self.units in ['degrees','deg','d']:
-                P.xlabel(r'$\theta$ [$^{\circ}$]')
-            else:
-                P.xlabel(r'$\theta$ [radians]')
-            P.ylabel(r'Total $\tau$')
-            
-            # Colorbar
-            cbar = P.colorbar()
-            if np.nanmax(zs) <= 1e-2:
-                cbar.ax.ticklabel_format( axis='y', style = 'sci', scilimits = (0,0) )
-            
-            # Combines and sets as colorbar label
-            if plotunits is not None:
-                unit_str = ' [ ' + plotunits + ' ]'
-            else:
-                unit_str = ''
-            cbar.set_label( plotvalue + unit_str )
-            
-            # If plot title requested, sets
-            if fig_title is not None:
-                P.title( fig_title )
-        
-            # Saves figure if requested
-            if figname is not None:
-                try:
-                    P.savefig( figname )
-                    if verbose:
-                        print('Saved figure to {0}.'.format(figname))
-                except:
-                    print('Unable to save figure to {0}'.format(figname))
-    
-            # Finally, shows the plot, if requested
-            if show:
-                P.show()
-            else:
-                P.close()
-    
-    def plot_theta_logR( self, plotvalue,  R_beta_theta, freqoff = 0, betamax = None, ylims = None, contours = False, \
-                        convert_freq = True, interp = 'cubic', subtitle = None, figname = None, show = True, verbose = True ):
-        """
-        Plots desired value at some offset from line center vs. theta (x-axis) and log(R/gOmega) (y-axis).
-        
-        Can be used to plot mc, ml, evpa, stoki, stokq, stoku, stokv, fracq (stokq/stoki), or fracu (stoku/stoki).
-        
-        Intended to be run *after* stokes at a given point in cloud have been read in for a range of beta values
-        with cloud_end_stokes method AND using R_beta_theta array calculated with calc_R method.
-        
-        Required Parameters:
-            
-            plotvalue       String
-                                What to plot. Options are 'mc', 'ml', 'evpa', 'stoki', 'stokq', 'stoku', 'stokv', 
-                                'fracq' (for stokq/stoki), or 'fracu' for (stoku/stoki).
-            
-            R_beta_theta    2D NumPy Array
-                                The stimulated emission rate, in inverse seconds, at the cloud end. 2-dimensional 
-                                array with shape ( number_of_beta, number_of_theta ). Calculated R in each 
-                                dimension should correspond to the object attributes, betas and thetas.
-            
-        Optional Parameters:
-            
-            freqoff         Integer
-                                [ Default = 0 ]
-                                Offset index (with respect to the central frequency in omegabar) to be plotted.
-            
-            betamax         None or Float 
-                                [ Default = None ]
-                                Maximum value of beta to show data for in the plot. If None, plots all available 
-                                data.
-                                
-            ylims           Length-2 tuple/List or None
-                                [ Default = None ]
-                                The y-axis (log(R/gOmega)) limits (ymin, ymax) for the plot. If None, uses
-                                matplotlib default based on data.
-            
-            contours        Boolean
-                                [ Default = False ]
-                                Whether (True) or not (False) to overplot contours on the image.
-                        
-            convert_freq    Boolean 
-                                [ Default = True ]
-                                Whether to convert omegabar from angular frequency (s^-1) to frequency (MHz) 
-                                (if True) or not (if False).
-                                
-            interp          String
-                                [ Default = 'cubic' ]
-                                Type of interpolation to use for image re-gridding. Default is 'cubic'. Other 
-                                options are 'linear' and 'nearest'. 
-                                Note: 'nearest' will not properly cut off interpolation past valid range of 
-                                log(R/gOmega) values. Not recommended.
-                                
-            subtitle        None or String 
-                                [ Default = None ]
-                                If not None, provided string will be added to title as a second line. Intended 
-                                to be used to indicate faraday polarization values used if not 0.
-                                
-            figname         None or String
-                                [ Default = None ]
-                                If a string is provided, figure will be saved with the provided file path/name. 
-                                Note: this is the path from the working directory, NOT within the outpath of 
-                                the object. 
-                                If None, figure will be shown but not saved.
-            
-            show            Boolean
-                                [ Default = True ]
-                                Whether to show the figure or just close after saving (if figname provided).
-                                Note: If this is set to False, you must set figname to be a string to which
-                                the resulting figure will be saved; otherwise, the plot will disappear unseen.
-                                
-            verbose         Boolean
-                                [ Default = True ]
-                                Whether to print feedback to terminal at various stages of the process.
-        """
-        
-        method_name = 'MASER_V_THETA.PLOT_THETA_LOGR'
-        
-        
-        
-        
-        #### Processing default for betamax ####
-        
-        # Finds index of maximum beta present for all ml arrays
-        if betamax is not None:
-        
-            # Finds index of betamax in betas array
-            if betamax in self.betas:
-                ibmax = np.where( self.betas == betamax )[0][0]
-                Nbetas = ibmax + 1
-            else:
-                err_msg = method_name + ": Requested beta value, {0}, not in betas attribute array.\n".format(betamax) 
-                raise ValueError(err_msg)
-        
-        # If using default betamax, just uses last one with stokes for all theta values present
-        elif betamax is None:
-            Nbetas = self.betas.size
-            ibmax = Nbetas - 1
-            betamax = self.betas[ibmax]
-            
-            
-            
-            
-        #### First, checks values ####
-        
-        #### First, checks values ####
-        
-        # Makes sure that, if show is False, a figname has been specified
-        if show is False and figname is None:
-            err_msg = "{0}: Setting show = False without specifying a file name for the plot will result in no\n".format(method_name) + \
-                      " "*(12+len(method_name)+2) + \
-                      "figure produced. Please either set show = True or provide a figname for the plot."
-            raise ValueError(err_msg)
-        
-        # Makes template of error message for attribute checks
-        attr_missing_msg1 =  method_name + ': Object attribute {0} does not exist.'
-        attr_missing_msg2 =  method_name + ': Object attribute {0} does not exist for maser object with theta = {1} {2}.'
-        attr_ndim_msg     =  method_name + ': Object attribute {0} for maser object with theta = {1} {2} must be\n' + \
-                     ' '*(12+len(method_name)+2) + '2-dimensional. (Current number of dimensions = {3}).'
-        attr_dim0_msg     =  method_name + ': Shape of object attribute {0} for maser object with theta = {1} {2}\n' + \
-                     ' '*(12+len(method_name)+2) + 'is not consistent with attributes omegabar and k.\n' + \
-                     ' '*(12+len(method_name)+2) + 'Should be 2D NumPy array with {3} values along 0-axis (currently {4}).'
-        
-        # Iterates through required keywords to make sure the attributes exist; checks top level object first
-        for req_attr in ['tau_idx', 'betas']:
-            if req_attr not in self.__dict__.keys():
-                raise AttributeError( attr_missing_msg1.format(req_attr) )
-            
-        # Since betas attribute must exist if we made it here, figures out the expected dimensions of the attribute 
-        #   arrays
-        Nfreq  = self.omegabar.size - 2 * self.k
-        Nthetas = self.thetas.size
-        
-        # Then checks maser objects in masers dictionary
-        required_attributes = [ 'stacked_stoki', 'stacked_stokq', 'stacked_stoku', 'stacked_stokv', 'stacked_mc', \
-                                'stacked_ml', 'stacked_evpa', 'tau_idx' ]
-        for req_att in required_attributes:
-            for theta in self.thetas:
-                
-                # Checks if the attribute exists
-                if req_att not in self.masers[theta].__dict__.keys():
-                    raise AttributeError( attr_missing_msg2.format(req_att, theta, self.units) )
-                
-                # For those that are arrays, check their dimensions and freq values
-                if req_att != 'tau_idx':
-                
-                    # Checks that the attribute is a 2d array
-                    if self.masers[theta].__dict__[req_att].ndim != 2:
-                        raise AttributeError( attr_ndim_msg.format(req_att, theta, self.units, self.masers[theta].__dict__[req_att].ndim ) )
-                
-                    # Checks number of values along 1st (frequency) axis
-                    elif self.masers[theta].__dict__[req_att].shape[1] != Nfreq:
-                        raise AttributeError( attr_dim0_msg.format(req_att, theta, self.units, Nfreq, self.masers[theta].__dict__[req_att].shape[0] ) )
-            
-            # Checks size of 0th (beta) axis of those attribute arrays for every theta value
-            if req_att != 'tau_idx':
-                Nbeta_per_theta = np.array([ self.masers[theta].__dict__[req_att].shape[0] for theta in self.thetas ])
-            
-                # If not every maser object has the same number of betas (and this hasn't been done for a previous 
-                #   attribute), prints a warning and adjusts number of betas
-                if np.unique( Nbeta_per_theta ).size != 1 and Nbeta_per_theta.min() != Nbetas:
-                    warn_msg = method_name + ' WARNING: Optical depths in object attribute {0} not consistent across theta.\n' + \
-                                ' '*(len(method_name)+10) + 'Highest value of optical depth present for all theta is {1}. ({2} values.)'
-                    print( warn_msg.format( req_att, self.betas[ Nbeta_per_theta.min() - 1 ], Nbeta_per_theta.min() ))
-                    Nbetas = Nbeta_per_theta.min()
-        
-                # If every maser object does have the same number of betas but its less than that expected from Nbetas, 
-                #   prints a warning and adjusts number of betas
-                elif  Nbeta_per_theta.min() != Nbetas:
-                    warn_msg = method_name + ' WARNING: Optical depths in object attribute {0} not consistent with betas attribute.\n' + \
-                                ' '*(len(method_name)+10) + 'Highest value of optical depth present for all theta is {1}. ({2} values.)'
-                    print( warn_msg.format( req_att, self.betas[ Nbeta_per_theta.min() - 1 ], Nbeta_per_theta.min() ))
-                    Nbetas = Nbeta_per_theta.min()
-        
-        # Makes sure that specified plotvalue is allowed:
-        if plotvalue not in ['mc', 'ml', 'evpa', 'stoki', 'stokq', 'stoku', 'stokv', 'fracq', 'fracu']:
-            err_msg = method_name + ": plotvalue '{0}' not recognized.\n".format(plotvalue) + \
-                        ' '*(12+len(method_name)+2) + "Allowed values are 'mc', 'ml', 'evpa', 'stoki', 'stokq',\n" + \
-                        ' '*(12+len(method_name)+2) + "'stoku', 'stokv', 'fracq', or 'fracu'."
-            raise ValueError(err_msg)
-        
-        # Checks that the R_beta_theta is a Numpy Array
-        if not isinstance( R_beta_theta, np.ndarray ):
-            R_type_msg = method_name + ': R_beta_theta must be a NumPy array.'
-            raise TypeError( R_type_msg )
-        
-        # If it is a numpy array, makes sure it's 2-dimensional
-        elif R_beta_theta.ndim != 2:
-            R_type_msg = method_name + ': R_beta_theta must be a 2-dimensional NumPy Array. (Current dimensions: {0}).'
-            raise ValueError( R_type_msg.format( R_beta_theta.ndim ) )
-        
-        # If it is 2-dimensional, checks the axis sizes, starting with the beta axis
-        elif R_beta_theta.shape[0] != Nbetas:
-            R_shape_beta_msg  = method_name + ': Shape of R_beta_theta is not consistent with betas object attribute.\n' + \
-                                ' '*(12+len(method_name)+2) + \
-                                'R_beta_theta should be NumPy array of shape ( {0}, {1} ). (Current shape ( {2}, {3} ).)'
-            raise ValueError( R_shape_beta_msg.format( Nbetas, Nthetas, *R_beta_theta.shape ) )
-        
-        # then checks theta axis
-        elif R_beta_theta.shape[1] != Nthetas:
-            R_shape_theta_msg = method_name + ': Shape of R_beta_theta is not consistent with thetas object attribute.\n' + \
-                                ' '*(12+len(method_name)+2) + \
-                                'R_beta_theta should be NumPy array of shape ( {0}, {1} ). (Current shape ( {2}, {3} ).)'
-            raise ValueError( R_shape_theta_msg.format(  Nbetas, Nthetas,*R_beta_theta.shape ) )
-        
-        # Checks format of provided ylims
-        if ylims is not None:
-            
-            # If it's a list-like object, makes sure it's a list and checks length
-            if isinstance( ylims, list ) or isinstance( ylims, tuple ) or isinstance( ylims, np.ndarray ):
-                ylims = list( ylims )
-                if len( ylims ) != 2:
-                    err_msg = method_name + ': List provided for ylims must be length 2 ( ymin, ymax ). Current length: {0}'
-                    raise ValueError( err_msg.format( len(ylims) ) )
-            
-            # If it's not a list, raises an error
-            else:
-                err_msg = method_name + ': Value provided for ylims must be either None or length-2 list/tuple/NumPy array.'
-                raise ValueError( err_msg )
-        
-        
-        
-        
-        
-        
-        
-        
-        
-        #### Determine the frequency index ####
-        
-        # Makes sure that all maser objects in masers dictionary have same k value
-        ks_for_theta = np.unique( np.array([ self.masers[ theta ].k for theta in self.thetas ]) )
-        if ks_for_theta.size > 1:
-            raise ValueError( 'MASER_V_THETA.PLOT_V_DIDV ERROR:    Maser objects in masers dictionary must all have same value of k.' + \
-                              ' ({0} values found.)'.format( ks_for_theta.size ) )
-        
-        # Checks top-level object k value to make sure it's consistent with these
-        if self.k not in ks_for_theta:
-            raise ValueError( 'MASER_V_THETA.PLOT_V_DIDV ERROR:    Maser_v_theta object must have the same value of k as objects in masers dictionary.' )
-        
-        # Actually sets aside index of line center frequency
-        jcenter = int( Nfreq / 2 )
-            
-        
-        
-        #### Determining which array to plot ####
-        
-        # Start with Stokes i
-        if plotvalue == 'stoki':
-            
-            # Build array with plotable range
-            temparray = self.masers[ self.thetas[0] ].stacked_stoki[ : ibmax+1 , jcenter + freqoff ]
-            temparray = temparray.reshape( temparray.size, 1 )
-            for theta in self.thetas[1:]:
-                thetaline = self.masers[ theta      ].stacked_stoki[ : ibmax+1 , jcenter + freqoff ]
-                thetaline = thetaline.reshape( thetaline.size, 1)
-                temparray = np.hstack(( temparray, thetaline ))
-            
-            # Sets plot title & colormap, while we're here
-            fig_title = r'Stokes i'
-            cmap = 'viridis'
-        
-        # Next, Stokes q
-        elif plotvalue == 'stokq':
-        
-            # Build array with plotable range
-            temparray = self.masers[ self.thetas[0] ].stacked_stokq[ : ibmax+1 , jcenter + freqoff ]
-            temparray = temparray.reshape( temparray.size, 1 )
-            for theta in self.thetas[1:]:
-                thetaline = self.masers[ theta      ].stacked_stokq[ : ibmax+1 , jcenter + freqoff ]
-                thetaline = thetaline.reshape( thetaline.size, 1)
-                temparray = np.hstack(( temparray, thetaline ))
-        
-            # Sets plot title & colormap, while we're here
-            fig_title = r'Stokes q'
-            cmap = 'RdBu'
-        
-        # Next, Stokes u
-        elif plotvalue == 'stoku':
-        
-            # Build array with plotable range
-            temparray = self.masers[ self.thetas[0] ].stacked_stoku[ : ibmax+1 , jcenter + freqoff ]
-            temparray = temparray.reshape( temparray.size, 1 )
-            for theta in self.thetas[1:]:
-                thetaline = self.masers[ theta      ].stacked_stoku[ : ibmax+1 , jcenter + freqoff ]
-                thetaline = thetaline.reshape( thetaline.size, 1)
-                temparray = np.hstack(( temparray, thetaline ))
-        
-            # Sets plot title & colormap, while we're here
-            fig_title = r'Stokes u'
-            cmap = 'RdBu'
-        
-        # Next, Stokes v
-        elif plotvalue == 'stokv':
-        
-            # Build array with plotable range
-            temparray = self.masers[ self.thetas[0] ].stacked_stokv[ : ibmax+1 , jcenter + freqoff ]
-            temparray = temparray.reshape( temparray.size, 1 )
-            for theta in self.thetas[1:]:
-                thetaline = self.masers[ theta      ].stacked_stokv[ : ibmax+1 , jcenter + freqoff ]
-                thetaline = thetaline.reshape( thetaline.size, 1)
-                temparray = np.hstack(( temparray, thetaline ))
-        
-            # Sets plot title & colormap, while we're here
-            fig_title = r'Stokes v'
-            cmap = 'RdBu'
-        
-        # Next, fractional stokes q
-        elif plotvalue == 'fracq':
-        
-            # Build array with plotable range
-            temparray = self.masers[ self.thetas[0] ].stacked_stokq[ : ibmax+1 , jcenter + freqoff ] / self.masers[ self.thetas[0] ].stacked_stoki[ : ibmax+1 , jcenter + freqoff ]
-            temparray = temparray.reshape( temparray.size, 1 )
-            for theta in self.thetas[1:]:
-                thetaline = self.masers[ theta      ].stacked_stokq[ : ibmax+1 , jcenter + freqoff ] / self.masers[ theta          ].stacked_stoki[ : ibmax+1 , jcenter + freqoff ]
-                thetaline = thetaline.reshape( thetaline.size, 1)
-                temparray = np.hstack(( temparray, thetaline ))
-        
-            # Sets plot title & colormap, while we're here
-            fig_title = r'Stokes q/i'
-            cmap = 'RdBu'
-        
-        # Next, fractional stokes u
-        elif plotvalue == 'fracu':
-        
-            # Build array with plotable range
-            temparray = self.masers[ self.thetas[0] ].stacked_stoku[ : ibmax+1 , jcenter + freqoff ] / self.masers[ self.thetas[0] ].stacked_stoki[ : ibmax+1 , jcenter + freqoff ]
-            temparray = temparray.reshape( temparray.size, 1 )
-            for theta in self.thetas[1:]:
-                thetaline = self.masers[ theta      ].stacked_stoku[ : ibmax+1 , jcenter + freqoff ] / self.masers[ theta          ].stacked_stoki[ : ibmax+1 , jcenter + freqoff ]
-                thetaline = thetaline.reshape( thetaline.size, 1)
-                temparray = np.hstack(( temparray, thetaline ))
-        
-            # Sets plot title & colormap, while we're here
-            fig_title = r'Stokes u/i'
-            cmap = 'RdBu'
-        
-        # Next, does ml
-        elif plotvalue == 'ml':
-        
-            # Build array with plotable range
-            temparray = self.masers[ self.thetas[0] ].stacked_ml[ : ibmax+1 , jcenter + freqoff ]
-            temparray = temparray.reshape( temparray.size, 1 )
-            for theta in self.thetas[1:]:
-                thetaline = self.masers[ theta      ].stacked_ml[ : ibmax+1 , jcenter + freqoff ]
-                thetaline = thetaline.reshape( thetaline.size, 1)
-                temparray = np.hstack(( temparray, thetaline ))
-        
-            # Sets plot title & colormap, while we're here
-            fig_title = r'$m_l$'
-            cmap = 'viridis'
-        
-        # Next, does mc
-        elif plotvalue == 'mc':
-        
-            # Build array with plotable range
-            temparray = self.masers[ self.thetas[0] ].stacked_mc[ : ibmax+1 , jcenter + freqoff ]
-            temparray = temparray.reshape( temparray.size, 1 )
-            for theta in self.thetas[1:]:
-                thetaline = self.masers[ theta      ].stacked_mc[ : ibmax+1 , jcenter + freqoff ]
-                thetaline = thetaline.reshape( thetaline.size, 1)
-                temparray = np.hstack(( temparray, thetaline ))
-        
-            # Sets plot title & colormap, while we're here
-            fig_title = r'$m_c$'
-            cmap = 'RdBu'
-        
-        # Finally, does evpa
-        elif plotvalue == 'evpa':
-        
-            # Build array with plotable range
-            temparray = ( self.masers[ self.thetas[0] ].stacked_evpa[ : ibmax+1 , jcenter + freqoff ] + pi ) % pi
-            temparray = temparray.reshape( temparray.size, 1 )
-            for theta in self.thetas[1:]:
-                thetaline = ( self.masers[ theta      ].stacked_evpa[ : ibmax+1 , jcenter + freqoff ] + pi ) % pi
-                thetaline = thetaline.reshape( thetaline.size, 1)
-                temparray = np.hstack(( temparray, thetaline ))
-        
-            # Sets plot title & colormap, while we're here
-            fig_title = r'EVPA'
-            cmap = 'RdBu'
-            
-            
-        
-        
-        
-        
-        #### Regridding array for smooth distribution of theta and beta solutions ####
-        
-        if temparray.size != 0:
-            
-            # Calculates gOmega
-            gOmega = 2.0 * float(self.k) * float( self.omegabar[1]-self.omegabar[0] )
-            
-            # Calculates array of log(R/gOmega); should still have shape ( Nbeta, Ntheta )
-            logRpts = np.log10( R_beta_theta / gOmega )
-            
-            if verbose:
-                print('Regridding data...')
-            
-            # Ravels temparray to prepare for regridding
-            # Before ravel, has shape (beta, theta)
-            temparray = np.ravel( temparray )
-        
-            # Creates grid of existing (theta, beta) points
-            # Resulting arrays have shape ( beta, theta ) when meshgrid of (theta, beta)
-            thetapts, betapts = np.meshgrid( self.thetas, self.betas[:ibmax+1] )
-            
-            # Creates point locations, but instead of betapts values, want 
-            #   values of log10(R_theta_beta/gOmega)
-            thetapts = np.ravel( thetapts )
-            logRpts  = np.ravel( logRpts )
-            points   = np.vstack(( thetapts, logRpts )).T
-            
-            # Creates grid of desired theta and log(R/gOmega) values and regrids
-            #   Again, thetagrid and logRgrid have shape ( 1001, 36 )
-            thetagoal = np.linspace( self.thetas.min(), self.thetas.max(), num=36 )
-            logRgoal  = np.linspace( np.nanmin(logRpts), np.nanmax(logRpts), 1001)
-            thetagrid, logRgrid = np.meshgrid( thetagoal, logRgoal )
-            
-            # Sets aside resolution of each for later use
-            dtheta = thetagoal[1] - thetagoal[0]
-            dlogR  = logRgoal[1]  - logRgoal[0]
-            
-            # Re-grids data array with desired interpolation
-            # Resulting zs has shape ( Nthetagoal, NlogRgoal )
-            zs = griddata( points, temparray, (thetagrid, logRgrid), method=interp)
-            
-            
-            
-            
-            
-            
-            
-        
-        
-            #### Figures out min and max for color ####
-            
-            if verbose:
-                print('Plotting figure...')
-            
-            # zs shape is (betagoal, thetagoal). no freq edge effects
-            vmax = np.nanmax(np.abs( zs ))
-            if plotvalue == 'evpa':
-                vmin = 0.0
-                vmax = pi
-            elif cmap == 'RdBu':
-                vmin = -1.0 * vmax
-            else:
-                vmin = 0.0
-            
-            
-            
-            
-        
-        
-        
-            #### Actually plotting ####
-            
-            # Makes figure
-            P.close()
-            fig, ax = P.subplots(nrows=1, ncols=1, figsize = (5.5,4.5))
-            fig.subplots_adjust( hspace=0, left=0.15,bottom=0.13,right=0.95,top=0.88 )
-            
-            # Plots image
-            im = ax.imshow( zs, aspect='auto', origin='lower', vmin = vmin, vmax = vmax, cmap = cmap, \
-                            extent = [self.thetas.min() - dtheta/2., self.thetas.max() + dtheta/2., \
-                            logRgoal[0] - dlogR/2., logRgoal[-1] + dlogR/2.] )
-            
-            # Adds contour, if requested
-            if contours:
-                
-                # Determines contour levels
-                if plotvalue == 'evpa':
-                    levels = [ x*pi for x in [0.25,0.75] ]
-                else:
-                    levels = gen_contour_levels( vmin, vmax, min_contours = 3 )
-                _cs2 = ax.contour( thetagrid, logRgrid, zs, levels=levels, origin='lower', colors='white' )
-            
-            # Axis limits
-            ax.set_xlim( self.thetas.min(), self.thetas.max() )
-            if ylims is not None:
-                ax.set_ylim( *ylims )
-            else:
-                ax.set_ylim( logRgoal[0], logRgoal[-1] )
-            
-            # Axis labels; x-axis label depends on theta units
-            if self.units in ['degrees','deg','d']:
-                ax.set_xlabel(r'$\theta$ [$^{\circ}$]')
-            else:
-                ax.set_xlabel(r'$\theta$ [radians]')
-            ax.set_ylabel(r'log( $R/g\Omega$ )')
-            
-            # Makes colorbar; will have ticks at overplotted contour lines, if contours requested
-            if contours:
-                if plotvalue == 'evpa':
-                    cbar = fig.colorbar( im, ax=ax, ticks = [ x*pi for x in [0.,0.25,0.5,0.75,1.0] ] )
-                    cbar.add_lines( _cs2 )
-                    tick_labels = ['0', r'$\pi$/4', r'$\pi$/2', r'3$\pi$/4', r'$\pi$']
-                    cbar.ax.set_yticklabels( tick_labels )
-                else:
-                    cbar = fig.colorbar( im, ax=ax, ticks = levels )
-                    cbar.add_lines( _cs2 )
-                    
-            else:
-                if plotvalue == 'evpa':
-                    cbar = fig.colorbar( im, ax=ax, ticks = [ x*pi for x in [0.,0.25,0.5,0.75,1.0] ] )
-                    tick_labels = ['0', r'$\pi$/4', r'$\pi$/2', r'3$\pi$/4', r'$\pi$']
-                    cbar.ax.set_yticklabels( tick_labels )
-                else:
-                    cbar = fig.colorbar( im, ax=ax )
-            
-            # Converts colorbar ticks to scientific notation if they're small; won't affect evpa plots
-            if vmax <= 1e-2:
-                cbar.ax.ticklabel_format( axis='y', style = 'sci', scilimits = (0,0) )
-            
-            # Determine plot title; depends on frequency with respect to line center
-            if freqoff == 0:
-                freqtitle = 'Line Center'
-            else:
-                # Gets frequency offset in ANGULAR freq (s^-1)
-                dfreq = self.omegabar[ jcenter + freqoff ] - self.omegabar[jcenter]
-            
-                 # If frequency conversion to MHz is requested, converts and generates freq_string label
-                if convert_freq:
-            
-                    # Converts from angular frequency to frequency & Creates label
-                    dfreq = dfreq / (2.*pi)
-                    if dfreq < 1000.0:
-                        freqtitle = '{0} Hz from Line Center'.format( round(dfreq,0) )
-                    elif dfreq >= 1e3 and dfreq < 1e6:
-                        freqtitle = '{0} kHz from Line Center'.format( round(dfreq*1e-3,0) )
-                    elif dfreq >= 1e6 and dfreq < 1e9:
-                        freqtitle = '{0} MHz from Line Center'.format( round(dfreq*1e-6,0) )
-                    elif dfreq >= 1e9:
-                        freqtitle = '{0} GHz from Line Center'.format( round(dfreq*1e-9,0) )
-        
-                # If no frequency conversion requested, makes frequency label
-                else:
-                    freqtitle = r'$\varpi =$ {0:.2e}'.format(dfreq) + r' s$^{-1}$ from Line Center'
-            
-            # Combines and adds plot title
-            if subtitle is None:
-                P.title( fig_title + r' at Cloud End, ' + freqtitle + '\n' )
-            else:
-                P.title( fig_title + r' at Cloud End, ' + freqtitle + '\n' + subtitle )
-        
->>>>>>> 938ab30f
-            # Saves figure if requested
-            if figname is not None:
-                try:
-                    P.savefig( figname )
-                    if verbose:
-                        print('Saved figure to {0}.'.format(figname))
-                except:
-                    print('Unable to save figure to {0}'.format(figname))
-    
-            # Finally, shows the plot, if requested
-            if show:
-                P.show()
-            else:
-                P.close()
         
         
         
