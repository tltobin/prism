--- conflicted
+++ resolved
@@ -1,5 +1,4 @@
-# Last updated 4/12/2021
-<<<<<<< HEAD
+# Last updated 4/24/2021
 # - Updated maser method, stokes.
 #     - Updated help text for format and clarity.
 #     - Added calculation of mc, ml, and evpa attributes.
@@ -19,33 +18,7 @@
 # - Started adding maser_v_theta plotting methods:
 #     - plot_gkk: written but still need to test
 #     - plot_v_didv: started writing
-=======
-#    -> Renamed base class faraday --> maser.
-#    -> Added keyword filename to base class maser (formerly faraday), with root of output file name to which the
-#       inversion solutions will be saved. (Previously hard-coded as 'FaradayOut'.)
-#    -> Moved physical constants to separate script const.py
-#    -> Created new maser base class, _maser_base_, to handle parameter prioritization from call/parameter file/
-#       defaults, with option to ignore specific parameters.
-#         - Class has method, calc_far_coeff, which is referenced by others, but this class requires that W be handed
-#           to it explicitly. Methods of the same name in higher level classes provide W from the object attribute of
-#           the same name.
-#         - Class also has lower level methods, _read_par_file_ and _process_key_, to read the parameter file using
-#           configparser and find the value for a specific key given a config file section from configparser (if any) 
-#           and instructions on the allowed data type and value(s) for the parameter.
-#    -> Class for single run, maser (formerly faraday) updated to use _maser_base_ for parameter handling in __init__ 
-#       and its calc_far_coeff method in the maser method of the same name.
-#    -> Created new method, maser_v_theta, to handle sets of maser objects that vary only in theta.
-#         - Also uses _maser_base_ class for parameter handling and calc_far_coeff base.
-#         - maser_v_theta object has most attributes that a maser object would, except for theta. Instead, has thetas,
-#           a NumPy array of the values of theta provided, as well as the associated output paths for each, outpaths.
-#         - Allows theta to be specified in degrees or radians, instead of just radians, through the use of the 
-#           parameter, units.
-#         - The maser base class objects for each parameter set/theta are stored in the object attribute masers, a 
-#           dictionary with the values of theta provided on object initialization (rounded to theta_precision) as keys.
-#         - The calc_far_coeff, readin, and update_beta methods for the maser_v_theta object update all maser objects
-#           in the masers attribute dictionary.
 
->>>>>>> f34e43d1
 
 
 
