<<<<<<< HEAD
# Last updated 5/19/2021
# - Debugging of contour generation by gen_contour_levels
=======
# Last updated 4/29/2021
# - 
# - New functions, round_up_to and round_down_to, which function like ceil and floor, but allow a non-integer precision
#   to be specified. The precision functions the same as in Python's round function.
# - New function, gen_contour_levels, will create minimal contour levels between some minimum and maximum value.
# - New function, round_to_sig_fig, will round a float to a certain number of significant figures instead of decimal
#   places. Includes option to specify whether value should be rounded only up or down.

>>>>>>> 938ab30f

from glob import glob
import numpy as np
from math import log10, floor, ceil


# Small function for converting fits files to text
def txt_to_fits( f ):
    
    # Gets list of all dzero output text files in outpath
    outfiles = glob( '{0}FaradayOut_beta*dzero.txt'.format( f.outpath ) )
    
    # Shortens file names by removing outpath
    outfiles = [ fname.replace( f.outpath, '' ) for fname in outfiles ]
    
    # Extracts beta from each file name
    i1 = len( 'FaradayOut_beta' )
    i2 = len( '_dzero.txt' )
    betas = [ fname[i1:-i2] for fname in outfiles ]
    betas = [ float(beta) for beta in betas ]
    betas.sort()
    
    # Iterates through betas
    for beta in betas:
        
        # Reads in text files for beta
        f.deltas = f.readin( beta, ext='txt' )
        
        # Re-writes contents as fits file
        f.write_deltas( beta, f.deltas, ext='fits' )
   


# Simple class to denote default parameter values provided by prism
class _default_:
    def __init__(self, value):
        self.value = value


# Small function to take a string formatted as a list '[1,2,3]' and convert it to a list of a given data type
def string_to_list( mystring, astype = float ):
    
    # Assumes first character is [ and last character is ] (should be checked before handing to this function)
    in_brackets = mystring[1:-1]
    
    # Splits into list by commas
    raw_list = in_brackets.split(',')
    
    # If converting to float or int, evaluates string before converting
    if astype in [int, float, np.longdouble ]:
        out_list = [ astype( eval( x ) ) for x in raw_list ]
    # Otherwise, just convert the type
    else:
        out_list = [ astype( x ) for x in raw_list ]
    
    # Returns the list 
    return out_list


# Small function to turn string 'true' or 'false' into a bool
def string_to_bool( mystring ):
    if mystring.lower() == 'true':
        outval = True
    elif mystring.lower() == 'false':
        outval = False
    return outval


def round_up_to( x, precision ):
    """
    Like ceil function, but allows user to specify the precision to which the value
    is rounded. Precision functions the same way as the round function, with positive
    values indicating places to the right of the decimal, and negative values indicating
    places to the left of the decimal.
    """
    
    # Scales so that ceil function to requested precision will cut off value as integer
    xscaled = x * 10.**precision
    
    # Rounds up using ceil
    xscaled_rnd = float(ceil( xscaled ))
    
    # Rescales back to original
    x_rnd = float( xscaled_rnd )* 10.**-precision
    
    # May have acquired a floating point error, so does one final round
    round( x_rnd, precision )
    
    # Returns rounded value
    return x_rnd

def round_down_to( x, precision ):
    """
    Like floor function, but allows user to specify the precision to which the value
    is rounded. Precision functions the same way as the round function, with positive
    values indicating places to the right of the decimal, and negative values indicating
    places to the left of the decimal.
    """
    
    # Scales so that floor function to requested precision will cut off value as integer
    xscaled = x * 10.**precision
    
    # Rounds up using floor
    xscaled_rnd = float(floor( xscaled ))
    
    # Rescales back to original
    x_rnd = float( xscaled_rnd )* 10.**-precision
    
    # May have acquired a floating point error, so does one final round
    round( x_rnd, precision )
    
    # Returns rounded value
    return x_rnd
    
    
    



def gen_contour_levels( value_min, value_max, min_contours = 2 ):
    
    levels = np.array([])
    
    # Handling of determining scale of each value depends on if either is 0
    # If both are 0, just raises an error
    if value_min == 0.0 and value_max == 0.0:
        raise ValueError( 'Max and min values both zero. No contours generated.' )
    
    # If neither are zero, calculation straightforward
    elif value_min != 0.0 and value_max != 0.0:
    
        # First, finds exponential scale of each value
        exscale_min = int(floor(log10(abs( value_min ))))
        exscale_max = int(floor(log10(abs( value_max ))))
    
        # Finds how big the difference between min and max is relative to their
        #    individual scales
        exscale_diff = int(floor(log10(abs( value_max - value_min ))))
    
    # If the min is zero but the max isn't
    elif value_min == 0.0:
        
        # Calculates exponential scale of max
        exscale_max = int(floor(log10(abs( value_max ))))
        
        # scale difference is just the scale of the max
        exscale_diff = exscale_max
<<<<<<< HEAD
        
=======
    
>>>>>>> 938ab30f
    # If the max is zero but the min isn't
    else:
        
        # Calculates exponential scale of min
        exscale_min = int(floor(log10(abs( value_min ))))
        
        # scale difference is just the scale of the min
        exscale_diff = exscale_min
        
        
    # The precision of the level steps is determined by the scale of the difference
    level_step = 10.**exscale_diff
<<<<<<< HEAD
    #print('level_step: {0}'.format(level_step))
=======
>>>>>>> 938ab30f
    
    # Contour levels will go from ceiling of min to floor of max
    if value_min != 0.0:
        level_min = round_up_to( value_min, -exscale_diff )
    else:
        level_min = 0.0
    if value_max != 0.0:
        level_max = round_down_to( value_max, -exscale_diff )
    else:
        level_max = 0.0
    
    # Generates levels
<<<<<<< HEAD
    levels = np.arange( level_min, value_max, level_step )
=======
    levels = np.arange( level_min, level_max + level_step, level_step )
    
    # If there aren't the minimum number of contour levels, tries again with one lower precision
    while levels.size < min_contours:
        
        # Adjusts the precision and step size
        exscale_diff -= 1
        level_step = 10.**exscale_diff
    
        # Contour levels will go from ceiling of min to floor of max
        if value_min != 0.0:
            level_min = round_up_to( value_min, -exscale_diff )
        if value_max != 0.0:
            level_max = round_down_to( value_max, -exscale_diff )
    
        # Generates levels
        levels = np.arange( level_min, level_max + level_step, level_step )
>>>>>>> 938ab30f
    
    # Converts levels to a list and makes sure levels rounded to desired precision
    levels = [ round( lev, -exscale_diff ) for lev in levels ]
    
<<<<<<< HEAD
    # If last contour not included and it should be, adds
    if (len(levels) != 0 and level_max - levels[-1] == level_step):
        levels.append( level_max )
        
    # print(levels)
    # If there aren't the minimum number of contour levels, tries again with one lower precision
    while len(levels) < min_contours:
    
        # Adjusts the precision and step size if range is not symmetric about zero
        if min_contours < 2 * len(levels):
            exscale_diff -= 1
            level_step = 5.0 * 10.**exscale_diff
        elif min_contours < 5 * len(levels):
            exscale_diff -= 1
            level_step = 2.0 * 10.**exscale_diff
        else:
            exscale_diff -= 1
            level_step = 10.**exscale_diff
                
        # If not symmetric about zero, contour levels will go from ceiling of min to floor of max
        if value_min != -value_max:
            if value_min != 0.0:
                level_min = round_up_to( value_min, -exscale_diff )
            if value_max != 0.0:
                level_max = round_down_to( value_max, -exscale_diff )
    
            # Generates levels
            levels = np.arange( level_min, value_max, level_step )
    
            # Converts levels to a list and makes sure levels rounded to desired precision
            levels = [ round( lev, -exscale_diff ) for lev in levels ]
            if level_max - levels[-1] == level_step:
                levels = np.append( levels, level_max )
        
        # If range is symmetric about zero, want to make sure levels include 0
        else:
            # Creates the positive levels starting at first postitive value first
            pos_levs = np.arange( level_step, value_max, level_step )
            
            # Makes sure levels rounded to desired precision
            pos_levs = np.array([ round( lev, -exscale_diff ) for lev in pos_levs ])
            if level_max - pos_levs[-1] == level_step:
                pos_levs = np.append( pos_levs, level_max )
            
            # Creates levels array from that
            levels = -1.0 * np.array([ x for x in pos_levs[::-1] ])
            levels = np.append( levels, 0.0 )
            levels = np.hstack(( levels, pos_levs ))
            
            # Converts levels to a list
            levels = list(levels)
            
            
        #print('new level_step: {0}'.format( level_step ))
        #print(levels)
    
=======
>>>>>>> 938ab30f
    # Returns the generated levels
    return levels
        
    


def round_to_sig_fig( x, sigfigs, direction = None ):
    """
    Rounds a float (x) to a certain number of significant figures.
    
    Rounding direction can be specified.
    
    Required Parameters:
        
        x               Float
                            The number to be rounded.
        
        sigfigs         Integer
                            The number of significant figures that the value should be
                            rounded to.
    
    Optional Parameters:
        
        direction       None or String: 'up' or 'down'
                            [ Default = None ]
                            If None, performs normal rounding to nearest value.
                            If 'up', only round up, and if 'down', only rounds down.
                            Not case sensitive.
    
    Returns:
        
        outval          Float
                            The input value, x, rounded to the requested number of 
                            significant figures (in the requested direction, if any).
    """
    
    # Determines rounding precision from significant figures
    roundto = -int(floor(log10(abs(x)))) + int(sigfigs-1)
    
    # If no direction specified, uses basic rounding function
    if direction is None:
        outval = round( x, roundto )
    
    # If rounding or down, need to scale so that rounding is occurring to an integer
    else:
        direction = direction.lower()
        xscaled = x * 10.**roundto
        
        # Rounds up or down to nearest integer, depending on direction
        if direction == 'up':
            xscaled_rnd = ceil( xscaled )
        elif direction == 'down':
            xscaled_rnd = floor( xscaled )
        
        # If direction not recognized, raises error
        else:
            raise ValueError( "Value '{0}' not accepted for keyword direction. Accepted values are None, 'up', and 'down'.".format(direction) )
        
        # Once rounded, rescales back to original
        x_rnd = float( xscaled_rnd )* 10.**-roundto
        
        # May have acquired a floating point error, so does one final round, but to a higher precision
        outval = round( x_rnd, roundto+2 )
    
    # Returns the rounded value
    return outval
<|MERGE_RESOLUTION|>--- conflicted
+++ resolved
@@ -1,16 +1,5 @@
-<<<<<<< HEAD
 # Last updated 5/19/2021
 # - Debugging of contour generation by gen_contour_levels
-=======
-# Last updated 4/29/2021
-# - 
-# - New functions, round_up_to and round_down_to, which function like ceil and floor, but allow a non-integer precision
-#   to be specified. The precision functions the same as in Python's round function.
-# - New function, gen_contour_levels, will create minimal contour levels between some minimum and maximum value.
-# - New function, round_to_sig_fig, will round a float to a certain number of significant figures instead of decimal
-#   places. Includes option to specify whether value should be rounded only up or down.
-
->>>>>>> 938ab30f
 
 from glob import glob
 import numpy as np
@@ -158,11 +147,6 @@
         
         # scale difference is just the scale of the max
         exscale_diff = exscale_max
-<<<<<<< HEAD
-        
-=======
-    
->>>>>>> 938ab30f
     # If the max is zero but the min isn't
     else:
         
@@ -175,10 +159,7 @@
         
     # The precision of the level steps is determined by the scale of the difference
     level_step = 10.**exscale_diff
-<<<<<<< HEAD
     #print('level_step: {0}'.format(level_step))
-=======
->>>>>>> 938ab30f
     
     # Contour levels will go from ceiling of min to floor of max
     if value_min != 0.0:
@@ -191,32 +172,12 @@
         level_max = 0.0
     
     # Generates levels
-<<<<<<< HEAD
     levels = np.arange( level_min, value_max, level_step )
-=======
-    levels = np.arange( level_min, level_max + level_step, level_step )
-    
-    # If there aren't the minimum number of contour levels, tries again with one lower precision
-    while levels.size < min_contours:
-        
-        # Adjusts the precision and step size
-        exscale_diff -= 1
-        level_step = 10.**exscale_diff
-    
-        # Contour levels will go from ceiling of min to floor of max
-        if value_min != 0.0:
-            level_min = round_up_to( value_min, -exscale_diff )
-        if value_max != 0.0:
-            level_max = round_down_to( value_max, -exscale_diff )
-    
-        # Generates levels
-        levels = np.arange( level_min, level_max + level_step, level_step )
->>>>>>> 938ab30f
+
     
     # Converts levels to a list and makes sure levels rounded to desired precision
     levels = [ round( lev, -exscale_diff ) for lev in levels ]
     
-<<<<<<< HEAD
     # If last contour not included and it should be, adds
     if (len(levels) != 0 and level_max - levels[-1] == level_step):
         levels.append( level_max )
@@ -273,8 +234,7 @@
         #print('new level_step: {0}'.format( level_step ))
         #print(levels)
     
-=======
->>>>>>> 938ab30f
+
     # Returns the generated levels
     return levels
         
